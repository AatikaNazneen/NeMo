--- conflicted
+++ resolved
@@ -18,43 +18,26 @@
      - .. code::
           
           model.position_embedding_type='learned_absolute'
-<<<<<<< HEAD
      - Absolute Position Encodings :cite:`pos-emb-vaswani2023attention` are position embeddings used in Transformer-based models, added to input embeddings in the encoder and decoder sections. These encodings match the dimension of embeddings and are created using sine and cosine functions of various frequencies. Each dimension in the encoding corresponds to a sinusoid with wavelengths forming a geometric progression.
-=======
-     - Absolute Position Encodings :cite:`nlp-megatron-vaswani2023attention` are position embeddings used in Transformer-based models, added to input embeddings in the encoder and decoder sections. These encodings match the dimension of embeddings and are created using sine and cosine functions of various frequencies. Each dimension in the encoding corresponds to a sinusoid with wavelengths forming a geometric progression.
->>>>>>> 83ef77c7
 
    * - **rope**
      - .. code::
 
           model.position_embedding_type='rope'
           model.rotary_percentage=1.0
-<<<<<<< HEAD
      - Rotary Position Embedding (RoPE) :cite:`pos-emb-su2022roformer` incorporates positional information by utilizing a rotation matrix to encode the absolute positions of tokens while maintaining relative positional relationships in self-attention formulations by leveraging the geometric properties of vectors and complex numbers, applying a rotation based on a preset non-zero constant and the relative positions of the tokens to the word embeddings.
    
-=======
-     - Rotary Position Embedding (RoPE) :cite:`nlp-megatron-su2022roformer` incorporates positional information by utilizing a rotation matrix to encode the absolute positions of tokens while maintaining relative positional relationships in self-attention formulations. It achieves this by leveraging the geometric properties of vectors and complex numbers and applying a rotation based on a preset non-zero constant and the relative positions of the tokens to the word embeddings.
-
->>>>>>> 83ef77c7
    * - **alibi**
      - .. code::
 
           model.position_embedding_type='alibi'
-<<<<<<< HEAD
      - Attention with Linear Biases (ALiBi) :cite:`pos-emb-press2022train` modifies the way attention scores are computed in the attention sublayer of the network. ALiBi introduces a static, non-learned bias after the query-key dot product during the computation of attention scores. This bias is added in the form of a head-specific slope that is determined before training, creating a geometric sequence of slopes for the different heads in the model. The method has an inductive bias towards recency, penalizing attention scores between distant query-key pairs with the penalty increasing as the distance grows, and it leverages different rates of penalty increase across different heads based on the slope magnitude.
-=======
-     - Attention with Linear Biases (ALiBi) :cite:`nlp-megatron-press2022train` modifies the way attention scores are computed in the attention sublayer of the network. ALiBi introduces a static, non-learned bias after the query-key dot product during the computation of attention scores. This bias is added in the form of a head-specific slope that is determined before training, creating a geometric sequence of slopes for the different heads in the model. The method has an inductive bias towards recency, penalizing attention scores between distant query-key pairs with the penalty increasing as the distance grows, and it leverages different rates of penalty increase across different heads based on the slope magnitude.
->>>>>>> 83ef77c7
 
    * - **kerple**
      - .. code::
 
           model.position_embedding_type='kerple'
-<<<<<<< HEAD
      - Kernelized Relative Positional Embedding for Length Extrapolation (KERPLE) :cite:`pos-emb-chi2022kerple` generalizes relative positional embeddings (RPE) by kernelizing positional differences using conditionally positive definite (CPD) kernels known for generalizing distance metrics. They transform CPD kernels into positive definite (PD) kernels by adding a constant offset, which is absorbed during softmax normalization in the self-attention mechanism of transformers. This approach allows for a variety of RPEs that facilitate length extrapolation in a principled manner.
-=======
-     - Kernelized Relative Positional Embedding for Length Extrapolation (KERPLE) :cite:`nlp-megatron-chi2022kerple` generalizes relative positional embeddings (RPE) by kernelizing positional differences using Conditionally Positive Definite (CPD) kernels known for generalizing distance metrics. They transform CPD kernels into positive definite (PD) kernels by adding a constant offset, which is absorbed during softmax normalization in the self-attention mechanism of transformers. This approach allows for a variety of RPEs that facilitate length extrapolation in a principled manner.
->>>>>>> 83ef77c7
 
    * - **xpos**
      - .. code::
@@ -84,11 +67,7 @@
 
           model.encoder.position_embedding_type='learned_absolute'
           model.decoder.position_embedding_type='learned_absolute'
-<<<<<<< HEAD
      - Absolute Position Encodings :cite:`pos-emb-vaswani2023attention` are position embeddings used in Transformer-based models, added to input embeddings in the encoder and decoder sections. These encodings match the dimension of embeddings and are created using sine and cosine functions of various frequencies. Each dimension in the encoding corresponds to a sinusoid with wavelengths forming a geometric progression.
-=======
-     - Absolute Position Encodings :cite:`nlp-megatron-vaswani2023attention` are position embeddings used in Transformer-based models, added to input embeddings in the encoder and decoder sections. These encodings match the dimension of embeddings and are created using sine and cosine functions of various frequencies. Each dimension in the encoding corresponds to a sinusoid with wavelengths forming a geometric progression.
->>>>>>> 83ef77c7
 
    * - **relative**
      - .. code::
@@ -102,22 +81,14 @@
 
           model.encoder.position_embedding_type='alibi'
           model.decoder.position_embedding_type='alibi'
-<<<<<<< HEAD
      - Attention with Linear Biases (ALiBi) :cite:`pos-emb-press2022train` modifies the way attention scores are computed in the attention sublayer of the network. ALiBi introduces a static, non-learned bias after the query-key dot product during the computation of attention scores. This bias is added in the form of a head-specific slope that is determined before training, creating a geometric sequence of slopes for the different heads in the model. The method has an inductive bias towards recency, penalizing attention scores between distant query-key pairs with the penalty increasing as the distance grows, and it leverages different rates of penalty increase across different heads based on the slope magnitude.
-=======
-     - Attention with Linear Biases (ALiBi) :cite:`nlp-megatron-press2022train` modifies the way attention scores are computed in the attention sublayer of the network. ALiBi introduces a static, non-learned bias after the query-key dot product during the computation of attention scores. This bias is added in the form of a head-specific slope that is determined before training, creating a geometric sequence of slopes for the different heads in the model. The method has an inductive bias towards recency, penalizing attention scores between distant query-key pairs with the penalty increasing as the distance grows, and it leverages different rates of penalty increase across different heads based on the slope magnitude.
->>>>>>> 83ef77c7
 
    * - **kerple**
      - .. code::
 
           model.encoder.position_embedding_type='kerple'
           model.decoder.position_embedding_type='kerple'
-<<<<<<< HEAD
      - Kernelized Relative Positional Embedding for Length Extrapolation (KERPLE) :cite:`pos-emb-chi2022kerple` generalizes relative positional embeddings (RPE) by kernelizing positional differences using conditionally positive definite (CPD) kernels known for generalizing distance metrics. They transform CPD kernels into positive definite (PD) kernels by adding a constant offset, which is absorbed during softmax normalization in the self-attention mechanism of transformers. This approach allows for a variety of RPEs that facilitate length extrapolation in a principled manner.
-=======
-     - Kernelized Relative Positional Embedding for Length Extrapolation (KERPLE) :cite:`nlp-megatron-chi2022kerple` generalizes relative positional embeddings (RPE) by kernelizing positional differences using Conditionally Positive Definite (CPD) kernels known for generalizing distance metrics. They transform CPD kernels into positive definite (PD) kernels by adding a constant offset, which is absorbed during softmax normalization in the self-attention mechanism of transformers. This approach allows for a variety of RPEs that facilitate length extrapolation in a principled manner.
->>>>>>> 83ef77c7
 
 Positional interpolation
 ------------------------
