# Copyright (c) 2021, NVIDIA CORPORATION.  All rights reserved.
#
# Licensed under the Apache License, Version 2.0 (the "License");
# you may not use this file except in compliance with the License.
# You may obtain a copy of the License at
#
#     http://www.apache.org/licenses/LICENSE-2.0
#
# Unless required by applicable law or agreed to in writing, software
# distributed under the License is distributed on an "AS IS" BASIS,
# WITHOUT WARRANTIES OR CONDITIONS OF ANY KIND, either express or implied.
# See the License for the specific language governing permissions and
# limitations under the License.


import torch.multiprocessing as mp
from omegaconf.omegaconf import OmegaConf, open_dict
from pytorch_lightning import Trainer
from pytorch_lightning.callbacks import ModelSummary
from pytorch_lightning.plugins.environments import TorchElasticEnvironment
from pytorch_lightning.trainer.connectors.checkpoint_connector import _CheckpointConnector

from nemo.collections.nlp.models.language_modeling.megatron_bart_model import MegatronBARTModel
from nemo.collections.nlp.models.language_modeling.megatron_t5_model import MegatronT5Model
from nemo.collections.nlp.models.machine_translation.megatron_nmt_model import MegatronNMTModel
from nemo.collections.nlp.parts.nlp_overrides import (
    GradScaler,
    MegatronHalfPrecisionPlugin,
    NLPDDPStrategy,
    NLPSaveRestoreConnector,
    PipelineMixedPrecisionPlugin,
)
from nemo.core.config import hydra_runner
from nemo.utils import logging
from nemo.utils.exp_manager import exp_manager

mp.set_start_method("spawn", force=True)


@hydra_runner(config_path="conf", config_name="aayn_base_megatron")
def main(cfg) -> None:
    logging.info("\n\n************** Experiment configuration ***********")
    logging.info(f'\n{OmegaConf.to_yaml(cfg)}')

    megatron_amp_O2 = cfg.model.get('megatron_amp_O2', False)
    plugins = []
    strategy = NLPDDPStrategy(
        no_ddp_communication_hook=True,
        gradient_as_bucket_view=cfg.model.gradient_as_bucket_view,
        find_unused_parameters=False,
    )
    if cfg.trainer.precision in [16, '16', 'bf16', '16-mixed', 'bf16-mixed']:
        scaler = None
        if cfg.trainer.precision in [16, '16', '16-mixed']:
            scaler = GradScaler(
                init_scale=cfg.model.get('native_amp_init_scale', 2 ** 32),
                growth_interval=cfg.model.get('native_amp_growth_interval', 1000),
                hysteresis=cfg.model.get('hysteresis', 2),
            )
            # MixedPrecisionPlugin in PTL >= 2.0 requires precision to be 16-mixed or bf16-mixed
            plugin_precision = '16-mixed'
        else:
            plugin_precision = 'bf16-mixed'

        if megatron_amp_O2:
            plugins.append(MegatronHalfPrecisionPlugin(precision=plugin_precision, device='cuda', scaler=scaler))
        else:
            plugins.append(PipelineMixedPrecisionPlugin(precision=plugin_precision, device='cuda', scaler=scaler))
<<<<<<< HEAD
=======
        # Set precision None after precision plugins are created as PTL >= 2.1 does not allow both
        # precision plugins and precision to exist
        cfg.trainer.precision = None
>>>>>>> 05d5218c

    if cfg.get('cluster_type', None) == 'BCP':
        plugins.append(TorchElasticEnvironment())

    trainer = Trainer(plugins=plugins, strategy=strategy, **cfg.trainer, callbacks=[ModelSummary(max_depth=3)])

    exp_manager(trainer, cfg.exp_manager)

    # update resume from checkpoint found by exp_manager
    if cfg.model.resume_from_checkpoint is not None:
        trainer.ckpt_path = cfg.model.resume_from_checkpoint
    logging.info(f'Resuming training from checkpoint: {trainer.ckpt_path}')

    trainer._checkpoint_connector = _CheckpointConnector(trainer)

    if hasattr(cfg.model, 'pretrained_model_path') and cfg.model.pretrained_model_path is not None:
        if not hasattr(cfg.model, 'pretrained_model_type'):
            raise ValueError(f"Pretrained model type must be in [T5, BART].")

        assert cfg.model.pretrained_model_type in ['T5', 'BART']
        if cfg.model.pretrained_model_type == 'T5':
            pretrained_cfg = MegatronT5Model.restore_from(
                cfg.model.pretrained_model_path, trainer=trainer, return_config=True
            )
        else:
            pretrained_cfg = MegatronBARTModel.restore_from(
                cfg.model.pretrained_model_path, trainer=trainer, return_config=True
            )
        OmegaConf.set_struct(pretrained_cfg, True)
        with open_dict(pretrained_cfg):
            pretrained_cfg.masked_softmax_fusion = False
            # Set source and target language/multilingual
            pretrained_cfg.src_language = cfg.model.src_language
            pretrained_cfg.tgt_language = cfg.model.tgt_language
            pretrained_cfg.multilingual = cfg.model.multilingual
            pretrained_cfg.shared_tokenizer = True

            # Max generation delta
            pretrained_cfg.max_generation_delta = cfg.model.max_generation_delta

            # Set label smoothing
            pretrained_cfg.label_smoothing = cfg.model.label_smoothing

            # Set tokenizer paths:
            pretrained_cfg.encoder_tokenizer = pretrained_cfg.tokenizer
            pretrained_cfg.decoder_tokenizer = pretrained_cfg.tokenizer

            # Pre-trained models should use the legacy sentencepiece tokenizer ex: mT5
            pretrained_cfg.encoder_tokenizer.sentencepiece_legacy = True
            pretrained_cfg.decoder_tokenizer.sentencepiece_legacy = True

            # Override dropout

            # Old pre-trained checkpoints do not have separate encoder/decoder configurations, so replicate the config to encoder/decoder.
            if not hasattr(pretrained_cfg, 'encoder'):
                assert not hasattr(pretrained_cfg, 'decoder')
                logging.warning(
                    "No separate configuration for encoder, found in pretrained model, using encoder dropout settings everywhere."
                )
                pretrained_cfg.hidden_dropout = cfg.model.encoder.hidden_dropout
                pretrained_cfg.attention_dropout = cfg.model.encoder.attention_dropout
            else:
                assert hasattr(pretrained_cfg, 'decoder') and hasattr(pretrained_cfg, 'encoder')
                pretrained_cfg.encoder.hidden_dropout = cfg.model.encoder.hidden_dropout
                pretrained_cfg.encoder.attention_dropout = cfg.model.encoder.attention_dropout
                pretrained_cfg.decoder.hidden_dropout = cfg.model.decoder.hidden_dropout
                pretrained_cfg.decoder.attention_dropout = cfg.model.decoder.attention_dropout

            # Override precision
            pretrained_cfg.precision = trainer.precision  # Set above from trainer.precision

            # Override micro/global batch
            pretrained_cfg.micro_batch_size = cfg.model.micro_batch_size
            pretrained_cfg.global_batch_size = cfg.model.global_batch_size

            # O2 AMP
            pretrained_cfg.megatron_amp_O2 = cfg.model.get('megatron_amp_O2', False)

            # Override data and global/micro batch size.
            pretrained_cfg.train_ds = cfg.model.train_ds
            pretrained_cfg.train_ds.micro_batch_size = cfg.model.micro_batch_size
            pretrained_cfg.train_ds.global_batch_size = cfg.model.global_batch_size
            if hasattr(cfg.model, 'validation_ds'):
                pretrained_cfg.validation_ds = cfg.model.validation_ds
            else:
                raise AttributeError(f"No validation dataset found in config.")
            if hasattr(cfg.model, 'test_ds'):
                pretrained_cfg.test_ds = cfg.model.test_ds

            # Class target for the new class being restored.
            pretrained_cfg.target = (
                "nemo.collections.nlp.models.machine_translation.megatron_nmt_model.MegatronNMTModel"
            )

            # Optimizer overrides.
            pretrained_cfg.optim = cfg.model.optim

        model = MegatronNMTModel.restore_from(
            cfg.model.pretrained_model_path,
            trainer=trainer,
            override_config_path=pretrained_cfg,
            save_restore_connector=NLPSaveRestoreConnector(),
        )
    else:
        model = MegatronNMTModel(cfg.model, trainer)

    trainer.fit(model)
    trainer.validate(model)


if __name__ == '__main__':
    main()<|MERGE_RESOLUTION|>--- conflicted
+++ resolved
@@ -66,12 +66,9 @@
             plugins.append(MegatronHalfPrecisionPlugin(precision=plugin_precision, device='cuda', scaler=scaler))
         else:
             plugins.append(PipelineMixedPrecisionPlugin(precision=plugin_precision, device='cuda', scaler=scaler))
-<<<<<<< HEAD
-=======
         # Set precision None after precision plugins are created as PTL >= 2.1 does not allow both
         # precision plugins and precision to exist
         cfg.trainer.precision = None
->>>>>>> 05d5218c
 
     if cfg.get('cluster_type', None) == 'BCP':
         plugins.append(TorchElasticEnvironment())
