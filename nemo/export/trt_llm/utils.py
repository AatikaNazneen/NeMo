--- conflicted
+++ resolved
@@ -17,11 +17,6 @@
 import pathlib
 import numpy as np
 import torch
-<<<<<<< HEAD
-import yaml
-from pathlib import Path
-=======
->>>>>>> 805e5ec5
 
 log_format = "%(asctime)s %(name)s [%(levelname)s] %(message)s"
 logging.basicConfig(format=log_format)
