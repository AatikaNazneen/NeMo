# Copyright (c) 2023, NVIDIA CORPORATION.  All rights reserved.
#
# Licensed under the Apache License, Version 2.0 (the "License");
# you may not use this file except in compliance with the License.
# You may obtain a copy of the License at
#
#     http://www.apache.org/licenses/LICENSE-2.0
#
# Unless required by applicable law or agreed to in writing, software
# distributed under the License is distributed on an "AS IS" BASIS,
# WITHOUT WARRANTIES OR CONDITIONS OF ANY KIND, either express or implied.
# See the License for the specific language governing permissions and
# limitations under the License.
import os
import tempfile
from functools import partial
from typing import Dict, List, Optional, Tuple, Union

import kornia
import open_clip
import torch
import torch.nn as nn
from einops import rearrange, repeat
from omegaconf import ListConfig, OmegaConf
from torch.utils.checkpoint import checkpoint
from transformers import CLIPTextConfig, CLIPTextModel, CLIPTokenizer
from transformers.models.clip.modeling_clip import CLIPTextTransformer

from nemo.collections.multimodal.data.clip.clip_dataset import get_preprocess_fns
from nemo.collections.multimodal.models.clip.megatron_clip_models import CLIPModel
from nemo.collections.multimodal.modules.stable_diffusion.diffusionmodules.openaimodel import Timestep
from nemo.collections.multimodal.modules.stable_diffusion.encoders.x_transformer import (
    TransformerWrapper,  # TODO: can we directly rely on lucidrains code and simply add this as a reuirement? --> test
)
from nemo.collections.multimodal.modules.stable_diffusion.encoders.x_transformer import Encoder
from nemo.collections.multimodal.parts.stable_diffusion.utils import (
    count_params,
    disabled_train,
    expand_dims_like,
    instantiate_from_config,
)
from nemo.collections.nlp.modules.common.megatron.megatron_init import initialize_model_parallel_for_nemo
from nemo.collections.nlp.modules.common.tokenizer_utils import get_nmt_tokenizer
from nemo.collections.nlp.parts.nlp_overrides import NLPSaveRestoreConnector
from nemo.utils import logging

try:
    from megatron.core import ModelParallelConfig, parallel_state

    HAVE_MEGATRON_CORE = True

except (ImportError, ModuleNotFoundError):

    ModelParallelConfig = ApexGuardDefaults

    HAVE_MEGATRON_CORE = False


class AbstractEncoder(nn.Module):
    def __init__(self):
        super().__init__()

    def encode(self, *args, **kwargs):
        raise NotImplementedError


class AbstractEmbModel(nn.Module):
    def __init__(self):
        super().__init__()
        self._is_trainable = None
        self._ucg_rate = None
        self._input_key = None

    @property
    def is_trainable(self) -> bool:
        return self._is_trainable

    @property
    def ucg_rate(self) -> Union[float, torch.Tensor]:
        return self._ucg_rate

    @property
    def input_key(self) -> str:
        return self._input_key

    @is_trainable.setter
    def is_trainable(self, value: bool):
        self._is_trainable = value

    @ucg_rate.setter
    def ucg_rate(self, value: Union[float, torch.Tensor]):
        self._ucg_rate = value

    @input_key.setter
    def input_key(self, value: str):
        self._input_key = value

    @is_trainable.deleter
    def is_trainable(self):
        del self._is_trainable

    @ucg_rate.deleter
    def ucg_rate(self):
        del self._ucg_rate

    @input_key.deleter
    def input_key(self):
        del self._input_key


class GeneralConditioner(nn.Module):
    OUTPUT_DIM2KEYS = {2: "vector", 3: "crossattn", 4: "concat", 5: "concat"}
    KEY2CATDIM = {"vector": 1, "crossattn": 2, "concat": 1}

    def __init__(self, emb_models: List[ListConfig]):
        super().__init__()
        embedders = []

        for n, embconfig in enumerate(emb_models):
            embedder = embconfig['emb_model']
            assert isinstance(
                embedder, AbstractEmbModel
            ), f"embedder model {embedder.__class__.__name__} has to inherit from AbstractEmbModel"
            embedder.is_trainable = embconfig.get("is_trainable", False)
            embedder.ucg_rate = embconfig.get("ucg_rate", 0.0)
            if not embedder.is_trainable:
                embedder.train = disabled_train
                for param in embedder.parameters():
                    param.requires_grad = False
                embedder.eval()
            print(
                f"Initialized embedder #{n}: {embedder.__class__.__name__} "
                f"with {count_params(embedder, False)} params. Trainable: {embedder.is_trainable}"
            )

            if "input_key" in embconfig:
                embedder.input_key = embconfig["input_key"]
            elif "input_keys" in embconfig:
                embedder.input_keys = embconfig["input_keys"]
            else:
                raise KeyError(f"need either 'input_key' or 'input_keys' for embedder {embedder.__class__.__name__}")

            embedder.legacy_ucg_val = embconfig.get("legacy_ucg_value", None)
            if embedder.legacy_ucg_val is not None:
                embedder.ucg_prng = np.random.RandomState()

            embedders.append(embedder)
        self.embedders = nn.ModuleList(embedders)

    def possibly_get_ucg_val(self, embedder: AbstractEmbModel, batch: Dict) -> Dict:
        assert embedder.legacy_ucg_val is not None
        p = embedder.ucg_rate
        val = embedder.legacy_ucg_val
        for i in range(len(batch[embedder.input_key])):
            if embedder.ucg_prng.choice(2, p=[1 - p, p]):
                batch[embedder.input_key][i] = val
        return batch

    def forward(self, batch: Dict, force_zero_embeddings: Optional[List] = None) -> Dict:
        output = dict()
        if force_zero_embeddings is None:
            force_zero_embeddings = []
        for embedder in self.embedders:
            embedding_context = nullcontext if embedder.is_trainable else torch.no_grad
            with embedding_context():
                if hasattr(embedder, "input_key") and (embedder.input_key is not None):
                    if embedder.legacy_ucg_val is not None:
                        batch = self.possibly_get_ucg_val(embedder, batch)
                    emb_out = embedder(batch[embedder.input_key])
                elif hasattr(embedder, "input_keys"):
                    emb_out = embedder(*[batch[k] for k in embedder.input_keys])
            assert isinstance(
                emb_out, (torch.Tensor, list, tuple)
            ), f"encoder outputs must be tensors or a sequence, but got {type(emb_out)}"
            if not isinstance(emb_out, (list, tuple)):
                emb_out = [emb_out]
            for emb in emb_out:
                out_key = self.OUTPUT_DIM2KEYS[emb.dim()]
                if embedder.ucg_rate > 0.0 and embedder.legacy_ucg_val is None:
                    emb = (
                        expand_dims_like(
                            torch.bernoulli((1.0 - embedder.ucg_rate) * torch.ones(emb.shape[0], device=emb.device)),
                            emb,
                        )
                        * emb
                    )
                if hasattr(embedder, "input_key") and embedder.input_key in force_zero_embeddings:
                    emb = torch.zeros_like(emb)
                if out_key in output:
                    output[out_key] = torch.cat((output[out_key], emb), self.KEY2CATDIM[out_key])
                else:
                    output[out_key] = emb
        return output

    def get_unconditional_conditioning(self, batch_c, batch_uc=None, force_uc_zero_embeddings=None):
        if force_uc_zero_embeddings is None:
            force_uc_zero_embeddings = []
        ucg_rates = list()
        for embedder in self.embedders:
            ucg_rates.append(embedder.ucg_rate)
            embedder.ucg_rate = 0.0
        c = self(batch_c)
        uc = self(batch_c if batch_uc is None else batch_uc, force_uc_zero_embeddings)

        for embedder, rate in zip(self.embedders, ucg_rates):
            embedder.ucg_rate = rate
        return c, uc


class ClassEmbedder(nn.Module):
    def __init__(self, embed_dim, n_classes=1000, key='class'):
        super().__init__()
        self.key = key
        self.embedding = nn.Embedding(n_classes, embed_dim)

    def forward(self, batch, key=None):
        if key is None:
            key = self.key
        # this is for use in crossattn
        c = batch[key][:, None]
        c = self.embedding(c)
        return c


class TransformerEmbedder(AbstractEncoder):
    """Some transformer encoder layers"""

    def __init__(self, n_embed, n_layer, vocab_size, max_seq_len=77, device="cuda"):
        super().__init__()
        self.device = device
        self.transformer = TransformerWrapper(
            num_tokens=vocab_size, max_seq_len=max_seq_len, attn_layers=Encoder(dim=n_embed, depth=n_layer)
        )

    def forward(self, tokens):
        tokens = tokens.to(self.device)  # meh
        z = self.transformer(tokens, return_embeddings=True)
        return z

    def encode(self, x):
        return self(x)


class BERTTokenizer(AbstractEncoder):
    """ Uses a pretrained BERT tokenizer by huggingface. Vocab size: 30522 (?)"""

    def __init__(self, device="cuda", vq_interface=True, max_length=77):
        super().__init__()
        from transformers import BertTokenizerFast  # TODO: add to reuquirements

        self.tokenizer = BertTokenizerFast.from_pretrained("bert-base-uncased")
        self.device = device
        self.vq_interface = vq_interface
        self.max_length = max_length

    def forward(self, text):
        batch_encoding = self.tokenizer(
            text,
            truncation=True,
            max_length=self.max_length,
            return_length=True,
            return_overflowing_tokens=False,
            padding="max_length",
            return_tensors="pt",
        )
        tokens = batch_encoding["input_ids"].to(self.device)
        return tokens

    @torch.no_grad()
    def encode(self, text):
        tokens = self(text)
        if not self.vq_interface:
            return tokens
        return None, None, [None, None, tokens]

    def decode(self, text):
        return text


class BERTEmbedder(AbstractEncoder):
    """Uses the BERT tokenizr model and add some transformer encoder layers"""

    def __init__(
        self,
        n_embed,
        n_layer,
        vocab_size=30522,
        max_seq_len=77,
        device="cuda",
        use_tokenizer=True,
        embedding_dropout=0.0,
    ):
        super().__init__()
        self.use_tknz_fn = use_tokenizer
        if self.use_tknz_fn:
            self.tknz_fn = BERTTokenizer(vq_interface=False, max_length=max_seq_len)
        self.device = device
        self.transformer = TransformerWrapper(
            num_tokens=vocab_size,
            max_seq_len=max_seq_len,
            attn_layers=Encoder(dim=n_embed, depth=n_layer),
            emb_dropout=embedding_dropout,
        )

    def forward(self, text):
        if self.use_tknz_fn:
            tokens = self.tknz_fn(text)  # .to(self.device)
        else:
            tokens = text
        z = self.transformer(tokens, return_embeddings=True)
        return z

    def encode(self, text):
        # output of length 77
        return self(text)


class SpatialRescaler(nn.Module):
    def __init__(self, n_stages=1, method='bilinear', multiplier=0.5, in_channels=3, out_channels=None, bias=False):
        super().__init__()
        self.n_stages = n_stages
        assert self.n_stages >= 0
        assert method in ['nearest', 'linear', 'bilinear', 'trilinear', 'bicubic', 'area']
        self.multiplier = multiplier
        self.interpolator = partial(torch.nn.functional.interpolate, mode=method)
        self.remap_output = out_channels is not None
        if self.remap_output:
            print(f'Spatial Rescaler mapping from {in_channels} to {out_channels} channels after resizing.')
            self.channel_mapper = nn.Conv2d(in_channels, out_channels, 1, bias=bias)

    def forward(self, x):
        for stage in range(self.n_stages):
            x = self.interpolator(x, scale_factor=self.multiplier)

        if self.remap_output:
            x = self.channel_mapper(x)
        return x

    def encode(self, x):
        return self(x)


class FrozenCLIPEmbedder(AbstractEmbModel):
    """Uses the CLIP transformer encoder for text (from Hugging Face)"""

    LAYERS = ["last", "pooled", "hidden"]

    def __init__(
<<<<<<< HEAD
        self,
        version="openai/clip-vit-large-patch14",
        device="cuda",
        max_length=77,
        capture_cudagraph_iters: int = -1,
        layer="last",
        layer_idx=None,
        always_return_pooled=False,
=======
        self, version="openai/clip-vit-large-patch14", device="cuda", max_length=77,
>>>>>>> fda2cd02
    ):
        super().__init__()
        self.tokenizer = CLIPTokenizer.from_pretrained(version)
        self.transformer = CLIPTextModel.from_pretrained(version)
        self.device = device
        self.max_length = max_length
        self.freeze()

<<<<<<< HEAD
        self.layer = layer
        self.layer_idx = layer_idx
        self.return_pooled = always_return_pooled
        if layer == "hidden":
            assert layer_idx is not None
            assert 0 <= abs(layer_idx) <= 12

        # CUDA graph captured sub-modules
        self.capture_cudagraph_iters = capture_cudagraph_iters
        self.iterations = 0
        self.stream = torch.cuda.Stream()
        self.transformer_graph = torch.cuda.CUDAGraph()
        self.static_tokens = None
        self.static_outputs = None

=======
>>>>>>> fda2cd02
    def freeze(self):
        self.transformer = self.transformer.eval()
        for param in self.parameters():
            param.requires_grad = False

    def forward(self, text):
        batch_encoding = self.tokenizer(
            text,
            truncation=True,
            max_length=self.max_length,
            return_length=True,
            return_overflowing_tokens=False,
            padding="max_length",
            return_tensors="pt",
        )
<<<<<<< HEAD
        if self.capture_cudagraph_iters < 0:
            tokens = batch_encoding["input_ids"].to(self.device, non_blocking=True)
            outputs = self.transformer(input_ids=tokens, output_hidden_states=(self.layer == "hidden"))
            if self.layer == "last":
                z = outputs.last_hidden_state
            elif self.layer == "pooled":
                z = outputs.pooler_output[:, None, :]
            else:
                z = outputs.hidden_states[self.layer_idx]

        else:
            if self.static_tokens is None:
                self.static_tokens = batch_encoding["input_ids"].to(device=self.device, non_blocking=True)
            self.static_tokens.copy_(batch_encoding["input_ids"], non_blocking=True)

            if self.iterations == self.capture_cudagraph_iters:
                # cuda graph capture
                logging.info("Capturing CUDA graph for module: %s", self.transformer.__class__.__name__)
                with torch.cuda.graph(self.transformer_graph):
                    self.static_outputs = self.transformer(input_ids=self.static_tokens)

            if 0 <= self.capture_cudagraph_iters <= self.iterations:
                # cuda graph replay
                self.transformer_graph.replay()
            else:
                # warmup
                self.stream.wait_stream(torch.cuda.current_stream())
                with torch.cuda.stream(self.stream):
                    self.static_outputs = self.transformer(input_ids=self.static_tokens)
                torch.cuda.current_stream().wait_stream(self.stream)
            self.iterations += 1
            if self.layer == "last":
                z = static_outputs.last_hidden_state
            elif self.layer == "pooled":
                z = static_outputs.pooler_output[:, None, :]
            else:
                z = static_outputs.hidden_states[self.layer_idx]
=======
        tokens = batch_encoding["input_ids"].to(self.device, non_blocking=True)
        outputs = self.transformer(input_ids=tokens)

        z = outputs.last_hidden_state
>>>>>>> fda2cd02

        # Pad the seq length to multiple of 8
        seq_len = (z.shape[1] + 8 - 1) // 8 * 8
        z = torch.nn.functional.pad(z, (0, 0, 0, seq_len - z.shape[1]), value=0.0)
        if self.return_pooled:
            return z, outputs.pooler_output if self.capture_cudagraph_iters < 0 else static_outputs.pooler_output
        return z

    def encode(self, text):
        return self(text)


class FrozenOpenCLIPEmbedder(AbstractEncoder):
    """
    Uses the OpenCLIP transformer encoder for text
    """

    LAYERS = [
        # "pooled",
        "last",
        "penultimate",
    ]

    def __init__(
        self,
        arch="ViT-H-14",
        version="laion2b_s32b_b79k",
        device="cuda",
        max_length=77,
        freeze=True,
        layer="last",
        use_fp16=False,
        cache_dir=None,
    ):
        super().__init__()
        assert layer in self.LAYERS
<<<<<<< HEAD
        self.device = device
        model, _, _ = open_clip.create_model_and_transforms(arch, device=torch.device('cpu'), pretrained=version)
=======
        print(f"Downloading clip with", arch, version, cache_dir)
        model, _, _ = open_clip.create_model_and_transforms(
            arch, device=torch.device("cpu"), pretrained=version, cache_dir=cache_dir,
        )
>>>>>>> fda2cd02
        del model.visual
        self.model = model

        self.max_length = max_length
        if freeze:
            self.freeze()
        self.layer = layer
        if self.layer == "last":
            self.layer_idx = 0
        elif self.layer == "penultimate":
            self.layer_idx = 1
        else:
            raise NotImplementedError()

    def freeze(self):
        self.model = self.model.eval()
        for param in self.parameters():
            param.requires_grad = False

    def forward(self, text):
        if isinstance(text, list) and isinstance(text[0], str):
            tokens = open_clip.tokenize(text)
        else:
            # tokenizer has been invoked before
            tokens = text
        z = self.encode_with_transformer(tokens.to(self.device, non_blocking=True))
        return z

    def encode_with_transformer(self, text):
        x = self.model.token_embedding(text)  # [batch_size, n_ctx, d_model]
        x = x + self.model.positional_embedding
        x = x.permute(1, 0, 2)  # NLD -> LND
        x = self.text_transformer_forward(x, attn_mask=self.model.attn_mask)
        x = x.permute(1, 0, 2)  # LND -> NLD
        x = self.model.ln_final(x)
        return x

    def text_transformer_forward(self, x: torch.Tensor, attn_mask=None):
        for i, r in enumerate(self.model.transformer.resblocks):
            if i == len(self.model.transformer.resblocks) - self.layer_idx:
                break
            if self.model.transformer.grad_checkpointing and not torch.jit.is_scripting():
                x = checkpoint(r, x, attn_mask)
            else:
                x = r(x, attn_mask=attn_mask)
        return x

    def encode(self, text):
        return self(text)


class FrozenMegatronCLIPEmbedder(AbstractEncoder):
    def __init__(self, restore_from_path, device="cuda", layer="last", freeze=True, cfg=None, use_fp16=False):
        super().__init__()
        if restore_from_path is not None:
            cfg, state_dict = self.load_config_and_state_from_nemo(restore_from_path)
        elif cfg is not None:
            state_dict = None
        else:
            raise ValueError("Either restore_from_path or cfg should not be None")

        self.cfg = cfg
        self.build_tokenizer(cfg)
        self.load_model(cfg, state_dict)

        self.device = device
        if freeze:
            self.freeze()
        self.layer = layer
        if self.layer == "last":
            self.layer_idx = 0
        elif self.layer == "penultimate":
            self.layer_idx = 1
        else:
            raise NotImplementedError()

    def freeze(self):
        self.model = self.model.eval()
        for param in self.parameters():
            param.requires_grad = False

    def load_config_and_state_from_nemo(self, nemo_path):
        if torch.cuda.is_available():
            map_location = torch.device('cuda')
        else:
            map_location = torch.device('cpu')
        save_restore_connector = NLPSaveRestoreConnector()
        cwd = os.getcwd()

        with tempfile.TemporaryDirectory() as tmpdir:
            try:
                save_restore_connector._unpack_nemo_file(path2file=nemo_path, out_folder=tmpdir)

                # Change current working directory to
                os.chdir(tmpdir)
                config_yaml = os.path.join(tmpdir, save_restore_connector.model_config_yaml)
                cfg = OmegaConf.load(config_yaml)

                model_weights = os.path.join(tmpdir, save_restore_connector.model_weights_ckpt)
                state_dict = save_restore_connector._load_state_dict_from_disk(
                    model_weights, map_location=map_location
                )
            finally:
                os.chdir(cwd)

        return cfg, state_dict

    def build_tokenizer(self, cfg):
        legacy = cfg.tokenizer.sentencepiece_legacy
        self.tokenizer = get_nmt_tokenizer(
            library=cfg.tokenizer.library,
            model_name=cfg.tokenizer.type,
            tokenizer_model=cfg.tokenizer.model,
            vocab_file=cfg.tokenizer.vocab_file,
            merges_file=cfg.tokenizer.merge_file,
            delimiter=cfg.tokenizer.get('delimiter', None),
            legacy=legacy,
        )

        _, self.text_transform = get_preprocess_fns(cfg, self.tokenizer, is_train=False,)
        self.max_length = cfg.text.get("max_position_embeddings")

    def load_model(self, cfg, state_dict):
        padded_vocab_size = self._vocab_size_with_padding(
            orig_vocab_size=self.tokenizer.vocab_size,
            make_vocab_size_divisible_by=cfg.get('make_vocab_size_divisible_by', 128),
            tensor_model_parallel_size=cfg.get('tensor_model_parallel_size', 1),
        )
        model = CLIPModel(
            model_cfg=cfg,
            model_parallel_config=ModelParallelConfig(),
            padded_vocab_size=padded_vocab_size,
            pre_process=cfg.text.pre_process,
            post_process=cfg.text.post_process,
        )

        if state_dict is not None:
            clip_state_dict = {}
            for key, value in state_dict.items():
                key = key[6:]
                clip_state_dict[key] = value
            model.load_state_dict(clip_state_dict)

        del model.vision_encoder
        self.model = model.text_encoder

    def _vocab_size_with_padding(self, orig_vocab_size, make_vocab_size_divisible_by, tensor_model_parallel_size):
        after = orig_vocab_size
        multiple = make_vocab_size_divisible_by * tensor_model_parallel_size
        while (after % multiple) != 0:
            after += 1
        return after

    def forward(self, text):
        '''
        Get embeddings from input text
        '''
        texts = self.text_transform(text)
        z = self.encode_with_transformer(texts.to(self.device))
        # # Pad the seq length to multiple of 8
        seq_len = (z.shape[1] + 8 - 1) // 8 * 8
        z = torch.nn.functional.pad(z, (0, 0, 0, seq_len - z.shape[1]), value=0.0)
        return z

    def encode_with_transformer(self, text):
        x = self.model.language_model.embedding.word_embeddings(text)
        x += self.model.language_model.embedding.position_embeddings
        x = x.permute(1, 0, 2)  # NLD -> LND
        x = self.text_transformer_forward(x, attn_mask=self.model.attn_mask)
        x = self.model.language_model.encoder.final_layernorm(x)
        x = x.permute(1, 0, 2)  # LND -> NLD
        return x

    def text_transformer_forward(self, x: torch.Tensor, attn_mask=None):
        for i, r in enumerate(self.model.language_model.encoder.layers):
            if i == len(self.model.language_model.encoder.layers) - self.layer_idx:
                break
            x = r(x, attn_mask)
        return x

    def encode(self, text):
        return self(text)


class FrozenOpenCLIPEmbedder2(AbstractEmbModel):
    """
    Uses the OpenCLIP transformer encoder for text
    """

    LAYERS = ["pooled", "last", "penultimate"]

    def __init__(
        self,
        arch="ViT-H-14",
        version="laion2b_s32b_b79k",
        device="cuda",
        max_length=77,
        freeze=True,
        layer="last",
        always_return_pooled=False,
        legacy=True,
    ):
        super().__init__()
        assert layer in self.LAYERS
        self.projection_dim = 1280
        model, _, _ = open_clip.create_model_and_transforms(arch, device=torch.device("cpu"), pretrained=version,)
        del model.visual
        self.model = model

        self.device = device
        self.max_length = max_length
        self.return_pooled = always_return_pooled
        if freeze:
            self.freeze()
        self.layer = layer
        if self.layer == "last":
            self.layer_idx = 0
        elif self.layer == "penultimate":
            self.layer_idx = 1
        else:
            raise NotImplementedError()
        self.legacy = legacy

    def freeze(self):
        self.model = self.model.eval()
        for param in self.parameters():
            param.requires_grad = False

    def forward(self, text):
        tokens = open_clip.tokenize(text)
        z = self.encode_with_transformer(tokens.to(self.device))
        if not self.return_pooled and self.legacy:
            return z
        if self.return_pooled:
            assert not self.legacy
            z_layer = z[self.layer]
            # # Pad the seq length to multiple of 8
            seq_len = (z_layer.shape[1] + 8 - 1) // 8 * 8
            z_layer = torch.nn.functional.pad(z_layer, (0, 0, 0, seq_len - z_layer.shape[1]), value=0.0)
            return z_layer, z["pooled"]
        return z[self.layer]

    def encode_with_transformer(self, text):
        x = self.model.token_embedding(text)  # [batch_size, n_ctx, d_model]
        x = x + self.model.positional_embedding
        x = x.permute(1, 0, 2)  # NLD -> LND
        x = self.text_transformer_forward(x, attn_mask=self.model.attn_mask)
        if self.legacy:
            x = x[self.layer]
            x = self.model.ln_final(x)
            return x
        else:
            # x is a dict and will stay a dict
            o = x["last"]
            o = self.model.ln_final(o)
            pooled = self.pool(o, text)
            x["pooled"] = pooled
            return x

    def pool(self, x, text):
        # take features from the eot embedding (eot_token is the highest number in each sequence)
        x = x[torch.arange(x.shape[0]), text.argmax(dim=-1)] @ self.model.text_projection
        return x

    def text_transformer_forward(self, x: torch.Tensor, attn_mask=None):
        outputs = {}
        for i, r in enumerate(self.model.transformer.resblocks):
            if i == len(self.model.transformer.resblocks) - 1:
                outputs["penultimate"] = x.permute(1, 0, 2)  # LND -> NLD
            if self.model.transformer.grad_checkpointing and not torch.jit.is_scripting():
                x = checkpoint(r, x, attn_mask)
            else:
                x = r(x, attn_mask=attn_mask)
        outputs["last"] = x.permute(1, 0, 2)  # LND -> NLD
        return outputs

    def encode(self, text):
        return self(text)


class ConcatTimestepEmbedderND(AbstractEmbModel):
    """embeds each dimension independently and concatenates them"""

    def __init__(self, outdim, device='cuda'):
        super().__init__()
        self.timestep = Timestep(outdim)
        self.outdim = outdim
        self.device = device

    def forward(self, x):
        if x.ndim == 1:
            x = x[:, None]
        assert len(x.shape) == 2
        b, dims = x.shape[0], x.shape[1]
        x = rearrange(x, "b d -> (b d)")
        emb = self.timestep(x)
        emb = rearrange(emb, "(b d) d2 -> b (d d2)", b=b, d=dims, d2=self.outdim)
        if self.device == 'cuda':
            return emb.to(torch.cuda.current_device())
        return emb


class PrecachedEmbModel(AbstractEmbModel):
    def __init__(self, device='cuda'):
        super().__init__()
        self.device = device
    def forward(self, *args):
        if self.device == 'cuda':
            return [arg.to(torch.cuda.current_device()) for arg in args]
        return list(args)


if __name__ == "__main__":
    from ldm.util import count_params

    model = FrozenCLIPEmbedder()
    count_params(model, verbose=True)<|MERGE_RESOLUTION|>--- conflicted
+++ resolved
@@ -28,7 +28,6 @@
 
 from nemo.collections.multimodal.data.clip.clip_dataset import get_preprocess_fns
 from nemo.collections.multimodal.models.clip.megatron_clip_models import CLIPModel
-from nemo.collections.multimodal.modules.stable_diffusion.diffusionmodules.openaimodel import Timestep
 from nemo.collections.multimodal.modules.stable_diffusion.encoders.x_transformer import (
     TransformerWrapper,  # TODO: can we directly rely on lucidrains code and simply add this as a reuirement? --> test
 )
@@ -346,18 +345,7 @@
     LAYERS = ["last", "pooled", "hidden"]
 
     def __init__(
-<<<<<<< HEAD
-        self,
-        version="openai/clip-vit-large-patch14",
-        device="cuda",
-        max_length=77,
-        capture_cudagraph_iters: int = -1,
-        layer="last",
-        layer_idx=None,
-        always_return_pooled=False,
-=======
-        self, version="openai/clip-vit-large-patch14", device="cuda", max_length=77,
->>>>>>> fda2cd02
+        self, version="openai/clip-vit-large-patch14", device="cuda", max_length=77,layer="last",layer_idx=None,always_return_pooled=False,
     ):
         super().__init__()
         self.tokenizer = CLIPTokenizer.from_pretrained(version)
@@ -366,7 +354,6 @@
         self.max_length = max_length
         self.freeze()
 
-<<<<<<< HEAD
         self.layer = layer
         self.layer_idx = layer_idx
         self.return_pooled = always_return_pooled
@@ -374,16 +361,6 @@
             assert layer_idx is not None
             assert 0 <= abs(layer_idx) <= 12
 
-        # CUDA graph captured sub-modules
-        self.capture_cudagraph_iters = capture_cudagraph_iters
-        self.iterations = 0
-        self.stream = torch.cuda.Stream()
-        self.transformer_graph = torch.cuda.CUDAGraph()
-        self.static_tokens = None
-        self.static_outputs = None
-
-=======
->>>>>>> fda2cd02
     def freeze(self):
         self.transformer = self.transformer.eval()
         for param in self.parameters():
@@ -399,56 +376,21 @@
             padding="max_length",
             return_tensors="pt",
         )
-<<<<<<< HEAD
-        if self.capture_cudagraph_iters < 0:
-            tokens = batch_encoding["input_ids"].to(self.device, non_blocking=True)
-            outputs = self.transformer(input_ids=tokens, output_hidden_states=(self.layer == "hidden"))
-            if self.layer == "last":
-                z = outputs.last_hidden_state
-            elif self.layer == "pooled":
-                z = outputs.pooler_output[:, None, :]
-            else:
-                z = outputs.hidden_states[self.layer_idx]
-
-        else:
-            if self.static_tokens is None:
-                self.static_tokens = batch_encoding["input_ids"].to(device=self.device, non_blocking=True)
-            self.static_tokens.copy_(batch_encoding["input_ids"], non_blocking=True)
-
-            if self.iterations == self.capture_cudagraph_iters:
-                # cuda graph capture
-                logging.info("Capturing CUDA graph for module: %s", self.transformer.__class__.__name__)
-                with torch.cuda.graph(self.transformer_graph):
-                    self.static_outputs = self.transformer(input_ids=self.static_tokens)
-
-            if 0 <= self.capture_cudagraph_iters <= self.iterations:
-                # cuda graph replay
-                self.transformer_graph.replay()
-            else:
-                # warmup
-                self.stream.wait_stream(torch.cuda.current_stream())
-                with torch.cuda.stream(self.stream):
-                    self.static_outputs = self.transformer(input_ids=self.static_tokens)
-                torch.cuda.current_stream().wait_stream(self.stream)
-            self.iterations += 1
-            if self.layer == "last":
-                z = static_outputs.last_hidden_state
-            elif self.layer == "pooled":
-                z = static_outputs.pooler_output[:, None, :]
-            else:
-                z = static_outputs.hidden_states[self.layer_idx]
-=======
         tokens = batch_encoding["input_ids"].to(self.device, non_blocking=True)
         outputs = self.transformer(input_ids=tokens)
 
-        z = outputs.last_hidden_state
->>>>>>> fda2cd02
+        if self.layer == "last":
+            z = outputs.last_hidden_state
+        elif self.layer == "pooled":
+            z = outputs.pooler_output[:, None, :]
+        else:
+            z = outputs.hidden_states[self.layer_idx]
 
         # Pad the seq length to multiple of 8
         seq_len = (z.shape[1] + 8 - 1) // 8 * 8
         z = torch.nn.functional.pad(z, (0, 0, 0, seq_len - z.shape[1]), value=0.0)
         if self.return_pooled:
-            return z, outputs.pooler_output if self.capture_cudagraph_iters < 0 else static_outputs.pooler_output
+            return z, outputs.pooler_output
         return z
 
     def encode(self, text):
@@ -479,15 +421,11 @@
     ):
         super().__init__()
         assert layer in self.LAYERS
-<<<<<<< HEAD
-        self.device = device
-        model, _, _ = open_clip.create_model_and_transforms(arch, device=torch.device('cpu'), pretrained=version)
-=======
         print(f"Downloading clip with", arch, version, cache_dir)
+        self.device = device
         model, _, _ = open_clip.create_model_and_transforms(
             arch, device=torch.device("cpu"), pretrained=version, cache_dir=cache_dir,
         )
->>>>>>> fda2cd02
         del model.visual
         self.model = model
 
