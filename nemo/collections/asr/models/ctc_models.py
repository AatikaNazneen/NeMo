# Copyright (c) 2020, NVIDIA CORPORATION.  All rights reserved.
#
# Licensed under the Apache License, Version 2.0 (the "License");
# you may not use this file except in compliance with the License.
# You may obtain a copy of the License at
#
#     http://www.apache.org/licenses/LICENSE-2.0
#
# Unless required by applicable law or agreed to in writing, software
# distributed under the License is distributed on an "AS IS" BASIS,
# WITHOUT WARRANTIES OR CONDITIONS OF ANY KIND, either express or implied.
# See the License for the specific language governing permissions and
# limitations under the License.
import copy
import json
import os
import tempfile
from math import ceil
from typing import Any, Dict, List, Optional, Union

import numpy as np
import torch
from omegaconf import DictConfig, OmegaConf, open_dict
from pytorch_lightning import Trainer
from tqdm.auto import tqdm

from nemo.collections.asr.data import audio_to_text_dataset
from nemo.collections.asr.data.audio_to_text_dali import AudioToCharDALIDataset, DALIOutputs
from nemo.collections.asr.data.audio_to_text_lhotse import LhotseSpeechToTextBpeDataset
from nemo.collections.asr.losses.ctc import CTCLoss
from nemo.collections.asr.metrics.wer import WER
from nemo.collections.asr.models.asr_model import ASRModel, ExportableEncDecModel
from nemo.collections.asr.parts.mixins import ASRModuleMixin, ASRTranscriptionMixin, InterCTCMixin, TranscribeConfig
from nemo.collections.asr.parts.mixins.transcription import GenericTranscriptionType, TranscriptionReturnType
from nemo.collections.asr.parts.submodules.ctc_decoding import CTCDecoding, CTCDecodingConfig
from nemo.collections.asr.parts.utils.audio_utils import ChannelSelectorType
from nemo.collections.common.data.lhotse import get_lhotse_dataloader_from_config
from nemo.collections.common.parts.preprocessing.parsers import make_parser
from nemo.core.classes.common import PretrainedModelInfo, typecheck
from nemo.core.classes.mixins import AccessMixin
from nemo.core.neural_types import AudioSignal, LabelsType, LengthsType, LogprobsType, NeuralType, SpectrogramType
from nemo.utils import logging

__all__ = ['EncDecCTCModel']


class EncDecCTCModel(ASRModel, ExportableEncDecModel, ASRModuleMixin, InterCTCMixin, ASRTranscriptionMixin):
    """Base class for encoder decoder CTC-based models."""

    def __init__(self, cfg: DictConfig, trainer: Trainer = None):
        # Get global rank and total number of GPU workers for IterableDataset partitioning, if applicable
        # Global_rank and local_rank is set by LightningModule in Lightning 1.2.0
        self.world_size = 1
        if trainer is not None:
            self.world_size = trainer.world_size

        super().__init__(cfg=cfg, trainer=trainer)
        self.preprocessor = EncDecCTCModel.from_config_dict(self._cfg.preprocessor)
        self.encoder = EncDecCTCModel.from_config_dict(self._cfg.encoder)

        with open_dict(self._cfg):
            if "feat_in" not in self._cfg.decoder or (
                not self._cfg.decoder.feat_in and hasattr(self.encoder, '_feat_out')
            ):
                self._cfg.decoder.feat_in = self.encoder._feat_out
            if "feat_in" not in self._cfg.decoder or not self._cfg.decoder.feat_in:
                raise ValueError("param feat_in of the decoder's config is not set!")

            if self.cfg.decoder.num_classes < 1 and self.cfg.decoder.vocabulary is not None:
                logging.info(
                    "\nReplacing placeholder number of classes ({}) with actual number of classes - {}".format(
                        self.cfg.decoder.num_classes, len(self.cfg.decoder.vocabulary)
                    )
                )
                cfg.decoder["num_classes"] = len(self.cfg.decoder.vocabulary)

        self.decoder = EncDecCTCModel.from_config_dict(self._cfg.decoder)

        self.loss = CTCLoss(
            num_classes=self.decoder.num_classes_with_blank - 1,
            zero_infinity=True,
            reduction=self._cfg.get("ctc_reduction", "mean_batch"),
        )

        if hasattr(self._cfg, 'spec_augment') and self._cfg.spec_augment is not None:
            self.spec_augmentation = EncDecCTCModel.from_config_dict(self._cfg.spec_augment)
        else:
            self.spec_augmentation = None

        # Setup decoding objects
        decoding_cfg = self.cfg.get('decoding', None)

        # In case decoding config not found, use default config
        if decoding_cfg is None:
            decoding_cfg = OmegaConf.structured(CTCDecodingConfig)
            with open_dict(self.cfg):
                self.cfg.decoding = decoding_cfg

        self.decoding = CTCDecoding(self.cfg.decoding, vocabulary=OmegaConf.to_container(self.decoder.vocabulary))

        # Setup metric with decoding strategy
        self.wer = WER(
            decoding=self.decoding,
            use_cer=self._cfg.get('use_cer', False),
            dist_sync_on_step=True,
            log_prediction=self._cfg.get("log_prediction", False),
        )

        # Setup optional Optimization flags
        self.setup_optimization_flags()

        # setting up interCTC loss (from InterCTCMixin)
        self.setup_interctc(decoder_name='decoder', loss_name='loss', wer_name='wer')

        # Adapter modules setup (from ASRAdapterModelMixin)
        self.setup_adapters()

    def transcribe(
        self,
        audio: Union[str, List[str], torch.Tensor, np.ndarray],
        batch_size: int = 4,
        return_hypotheses: bool = False,
        num_workers: int = 0,
        channel_selector: Optional[ChannelSelectorType] = None,
        augmentor: DictConfig = None,
        verbose: bool = True,
        override_config: Optional[TranscribeConfig] = None,
    ) -> TranscriptionReturnType:
        """
        If modify this function, please remember update transcribe_partial_audio() in
        nemo/collections/asr/parts/utils/trancribe_utils.py

        Uses greedy decoding to transcribe audio files. Use this method for debugging and prototyping.

        Args:
            audio: (a single or list) of paths to audio files or a np.ndarray audio array. \
                Recommended length per file is between 5 and 25 seconds. \
                But it is possible to pass a few hours long file if enough GPU memory is available.
            batch_size: (int) batch size to use during inference.
                Bigger will result in better throughput performance but would use more memory.
            return_hypotheses: (bool) Either return hypotheses or text
                With hypotheses can do some postprocessing like getting timestamp or rescoring
            num_workers: (int) number of workers for DataLoader
            channel_selector (int | Iterable[int] | str): select a single channel or a subset of channels from multi-channel audio. If set to `'average'`, it performs averaging across channels. Disabled if set to `None`. Defaults to `None`.
            augmentor: (DictConfig): Augment audio samples during transcription if augmentor is applied.
            verbose: (bool) whether to display tqdm progress bar
            override_config: (Optional[TranscribeConfig]) override transcription config pre-defined by the user.
                **Note**: All other arguments in the function will be ignored if override_config is passed.
                You should call this argument as `model.transcribe(audio, override_config=TranscribeConfig(...))`.

        Returns:
            A list of transcriptions (or raw log probabilities if logprobs is True) in the same order as paths2audio_files
        """
        return super().transcribe(
            audio=audio,
            batch_size=batch_size,
            return_hypotheses=return_hypotheses,
            num_workers=num_workers,
            channel_selector=channel_selector,
            augmentor=augmentor,
            verbose=verbose,
            override_config=override_config,
        )

    def change_vocabulary(self, new_vocabulary: List[str], decoding_cfg: Optional[DictConfig] = None):
        """
        Changes vocabulary used during CTC decoding process. Use this method when fine-tuning on from pre-trained model.
        This method changes only decoder and leaves encoder and pre-processing modules unchanged. For example, you would
        use it if you want to use pretrained encoder when fine-tuning on a data in another language, or when you'd need
        model to learn capitalization, punctuation and/or special characters.

        If new_vocabulary == self.decoder.vocabulary then nothing will be changed.

        Args:

            new_vocabulary: list with new vocabulary. Must contain at least 2 elements. Typically, \
            this is target alphabet.

        Returns: None

        """
        if self.decoder.vocabulary == new_vocabulary:
            logging.warning(f"Old {self.decoder.vocabulary} and new {new_vocabulary} match. Not changing anything.")
        else:
            if new_vocabulary is None or len(new_vocabulary) == 0:
                raise ValueError(f'New vocabulary must be non-empty list of chars. But I got: {new_vocabulary}')
            decoder_config = self.decoder.to_config_dict()
            new_decoder_config = copy.deepcopy(decoder_config)
            new_decoder_config['vocabulary'] = new_vocabulary
            new_decoder_config['num_classes'] = len(new_vocabulary)

            del self.decoder
            self.decoder = EncDecCTCModel.from_config_dict(new_decoder_config)
            del self.loss
            self.loss = CTCLoss(
                num_classes=self.decoder.num_classes_with_blank - 1,
                zero_infinity=True,
                reduction=self._cfg.get("ctc_reduction", "mean_batch"),
            )

            if decoding_cfg is None:
                # Assume same decoding config as before
                decoding_cfg = self.cfg.decoding

            # Assert the decoding config with all hyper parameters
            decoding_cls = OmegaConf.structured(CTCDecodingConfig)
            decoding_cls = OmegaConf.create(OmegaConf.to_container(decoding_cls))
            decoding_cfg = OmegaConf.merge(decoding_cls, decoding_cfg)

            self.decoding = CTCDecoding(
                decoding_cfg=decoding_cfg, vocabulary=OmegaConf.to_container(self.decoder.vocabulary)
            )

            self.wer = WER(
                decoding=self.decoding,
                use_cer=self._cfg.get('use_cer', False),
                dist_sync_on_step=True,
                log_prediction=self._cfg.get("log_prediction", False),
            )

            # Update config
            with open_dict(self.cfg.decoder):
                self._cfg.decoder = new_decoder_config

            with open_dict(self.cfg.decoding):
                self.cfg.decoding = decoding_cfg

            ds_keys = ['train_ds', 'validation_ds', 'test_ds']
            for key in ds_keys:
                if key in self.cfg:
                    with open_dict(self.cfg[key]):
                        self.cfg[key]['labels'] = OmegaConf.create(new_vocabulary)

            logging.info(f"Changed decoder to output to {self.decoder.vocabulary} vocabulary.")

    def change_decoding_strategy(self, decoding_cfg: DictConfig):
        """
        Changes decoding strategy used during CTC decoding process.

        Args:
            decoding_cfg: A config for the decoder, which is optional. If the decoding type
                needs to be changed (from say Greedy to Beam decoding etc), the config can be passed here.
        """
        if decoding_cfg is None:
            # Assume same decoding config as before
            logging.info("No `decoding_cfg` passed when changing decoding strategy, using internal config")
            decoding_cfg = self.cfg.decoding

        # Assert the decoding config with all hyper parameters
        decoding_cls = OmegaConf.structured(CTCDecodingConfig)
        decoding_cls = OmegaConf.create(OmegaConf.to_container(decoding_cls))
        decoding_cfg = OmegaConf.merge(decoding_cls, decoding_cfg)

        self.decoding = CTCDecoding(
            decoding_cfg=decoding_cfg, vocabulary=OmegaConf.to_container(self.decoder.vocabulary)
        )

        self.wer = WER(
            decoding=self.decoding,
            use_cer=self.wer.use_cer,
            log_prediction=self.wer.log_prediction,
            dist_sync_on_step=True,
        )

        self.decoder.temperature = decoding_cfg.get('temperature', 1.0)

        # Update config
        with open_dict(self.cfg.decoding):
            self.cfg.decoding = decoding_cfg

        logging.info(f"Changed decoding strategy to \n{OmegaConf.to_yaml(self.cfg.decoding)}")

    def _setup_dataloader_from_config(self, config: Optional[Dict]):
        # Automatically inject args from model config to dataloader config
        audio_to_text_dataset.inject_dataloader_value_from_model_config(self.cfg, config, key='sample_rate')
        audio_to_text_dataset.inject_dataloader_value_from_model_config(self.cfg, config, key='labels')

        if config.get("use_lhotse"):
            return get_lhotse_dataloader_from_config(
                config,
                global_rank=self.global_rank,
                world_size=self.world_size,
                dataset=LhotseSpeechToTextBpeDataset(
                    tokenizer=make_parser(
                        labels=config.get('labels', None),
                        name=config.get('parser', 'en'),
                        unk_id=config.get('unk_index', -1),
                        blank_id=config.get('blank_index', -1),
                        do_normalize=config.get('normalize_transcripts', False),
                    ),
                ),
            )

        dataset = audio_to_text_dataset.get_audio_to_text_char_dataset_from_config(
            config=config,
            local_rank=self.local_rank,
            global_rank=self.global_rank,
            world_size=self.world_size,
            preprocessor_cfg=self._cfg.get("preprocessor", None),
        )

        if dataset is None:
            return None

        if isinstance(dataset, AudioToCharDALIDataset):
            # DALI Dataset implements dataloader interface
            return dataset

        shuffle = config['shuffle']
        if isinstance(dataset, torch.utils.data.IterableDataset):
            shuffle = False

        if hasattr(dataset, 'collate_fn'):
            collate_fn = dataset.collate_fn
        elif hasattr(dataset.datasets[0], 'collate_fn'):
            # support datasets that are lists of entries
            collate_fn = dataset.datasets[0].collate_fn
        else:
            # support datasets that are lists of lists
            collate_fn = dataset.datasets[0].datasets[0].collate_fn

        return torch.utils.data.DataLoader(
            dataset=dataset,
            batch_size=config['batch_size'],
            collate_fn=collate_fn,
            drop_last=config.get('drop_last', False),
            shuffle=shuffle,
            num_workers=config.get('num_workers', 0),
            pin_memory=config.get('pin_memory', False),
        )

    def setup_training_data(self, train_data_config: Optional[Union[DictConfig, Dict]]):
        """
        Sets up the training data loader via a Dict-like object.

        Args:
            train_data_config: A config that contains the information regarding construction
                of an ASR Training dataset.

        Supported Datasets:
            -   :class:`~nemo.collections.asr.data.audio_to_text.AudioToCharDataset`
            -   :class:`~nemo.collections.asr.data.audio_to_text.AudioToBPEDataset`
            -   :class:`~nemo.collections.asr.data.audio_to_text.TarredAudioToCharDataset`
            -   :class:`~nemo.collections.asr.data.audio_to_text.TarredAudioToBPEDataset`
            -   :class:`~nemo.collections.asr.data.audio_to_text_dali.AudioToCharDALIDataset`
        """
        if 'shuffle' not in train_data_config:
            train_data_config['shuffle'] = True

        # preserve config
        self._update_dataset_config(dataset_name='train', config=train_data_config)

        self._train_dl = self._setup_dataloader_from_config(config=train_data_config)

        # Need to set this because if using an IterableDataset, the length of the dataloader is the total number
        # of samples rather than the number of batches, and this messes up the tqdm progress bar.
        # So we set the number of steps manually (to the correct number) to fix this.
        if (
            self._train_dl is not None
            and hasattr(self._train_dl, 'dataset')
            and isinstance(self._train_dl.dataset, torch.utils.data.IterableDataset)
        ):
            # We also need to check if limit_train_batches is already set.
            # If it's an int, we assume that the user has set it to something sane, i.e. <= # training batches,
            # and don't change it. Otherwise, adjust batches accordingly if it's a float (including 1.0).
            if self._trainer is not None and isinstance(self._trainer.limit_train_batches, float):
                self._trainer.limit_train_batches = int(
                    self._trainer.limit_train_batches
                    * ceil((len(self._train_dl.dataset) / self.world_size) / train_data_config['batch_size'])
                )
            elif self._trainer is None:
                logging.warning(
                    "Model Trainer was not set before constructing the dataset, incorrect number of "
                    "training batches will be used. Please set the trainer and rebuild the dataset."
                )

    def setup_validation_data(self, val_data_config: Optional[Union[DictConfig, Dict]]):
        """
        Sets up the validation data loader via a Dict-like object.

        Args:
            val_data_config: A config that contains the information regarding construction
                of an ASR Training dataset.

        Supported Datasets:
            -   :class:`~nemo.collections.asr.data.audio_to_text.AudioToCharDataset`
            -   :class:`~nemo.collections.asr.data.audio_to_text.AudioToBPEDataset`
            -   :class:`~nemo.collections.asr.data.audio_to_text.TarredAudioToCharDataset`
            -   :class:`~nemo.collections.asr.data.audio_to_text.TarredAudioToBPEDataset`
            -   :class:`~nemo.collections.asr.data.audio_to_text_dali.AudioToCharDALIDataset`
        """
        if 'shuffle' not in val_data_config:
            val_data_config['shuffle'] = False

        # preserve config
        self._update_dataset_config(dataset_name='validation', config=val_data_config)

        self._validation_dl = self._setup_dataloader_from_config(config=val_data_config)

    def setup_test_data(self, test_data_config: Optional[Union[DictConfig, Dict]]):
        """
        Sets up the test data loader via a Dict-like object.

        Args:
            test_data_config: A config that contains the information regarding construction
                of an ASR Training dataset.

        Supported Datasets:
            -   :class:`~nemo.collections.asr.data.audio_to_text.AudioToCharDataset`
            -   :class:`~nemo.collections.asr.data.audio_to_text.AudioToBPEDataset`
            -   :class:`~nemo.collections.asr.data.audio_to_text.TarredAudioToCharDataset`
            -   :class:`~nemo.collections.asr.data.audio_to_text.TarredAudioToBPEDataset`
            -   :class:`~nemo.collections.asr.data.audio_to_text_dali.AudioToCharDALIDataset`
        """
        if 'shuffle' not in test_data_config:
            test_data_config['shuffle'] = False

        # preserve config
        self._update_dataset_config(dataset_name='test', config=test_data_config)

        self._test_dl = self._setup_dataloader_from_config(config=test_data_config)

    @property
    def input_types(self) -> Optional[Dict[str, NeuralType]]:
        if hasattr(self.preprocessor, '_sample_rate'):
            input_signal_eltype = AudioSignal(freq=self.preprocessor._sample_rate)
        else:
            input_signal_eltype = AudioSignal()
        return {
            "input_signal": NeuralType(('B', 'T'), input_signal_eltype, optional=True),
            "input_signal_length": NeuralType(tuple('B'), LengthsType(), optional=True),
            "processed_signal": NeuralType(('B', 'D', 'T'), SpectrogramType(), optional=True),
            "processed_signal_length": NeuralType(tuple('B'), LengthsType(), optional=True),
            "sample_id": NeuralType(tuple('B'), LengthsType(), optional=True),
        }

    @property
    def output_types(self) -> Optional[Dict[str, NeuralType]]:
        return {
            "outputs": NeuralType(('B', 'T', 'D'), LogprobsType()),
            "encoded_lengths": NeuralType(tuple('B'), LengthsType()),
            "greedy_predictions": NeuralType(('B', 'T'), LabelsType()),
        }

    @typecheck()
    def forward(
        self, input_signal=None, input_signal_length=None, processed_signal=None, processed_signal_length=None
    ):
        """
        Forward pass of the model.

        Args:
            input_signal: Tensor that represents a batch of raw audio signals,
                of shape [B, T]. T here represents timesteps, with 1 second of audio represented as
                `self.sample_rate` number of floating point values.
            input_signal_length: Vector of length B, that contains the individual lengths of the audio
                sequences.
            processed_signal: Tensor that represents a batch of processed audio signals,
                of shape (B, D, T) that has undergone processing via some DALI preprocessor.
            processed_signal_length: Vector of length B, that contains the individual lengths of the
                processed audio sequences.

        Returns:
            A tuple of 3 elements -
            1) The log probabilities tensor of shape [B, T, D].
            2) The lengths of the acoustic sequence after propagation through the encoder, of shape [B].
            3) The greedy token predictions of the model of shape [B, T] (via argmax)
        """
        has_input_signal = input_signal is not None and input_signal_length is not None
        has_processed_signal = processed_signal is not None and processed_signal_length is not None
        if (has_input_signal ^ has_processed_signal) == False:
            raise ValueError(
                f"{self} Arguments ``input_signal`` and ``input_signal_length`` are mutually exclusive "
                " with ``processed_signal`` and ``processed_signal_len`` arguments."
            )

        if not has_processed_signal:
            processed_signal, processed_signal_length = self.preprocessor(
                input_signal=input_signal, length=input_signal_length,
            )

        if self.spec_augmentation is not None and self.training:
            processed_signal = self.spec_augmentation(input_spec=processed_signal, length=processed_signal_length)

        encoder_output = self.encoder(audio_signal=processed_signal, length=processed_signal_length)
        encoded = encoder_output[0]
        encoded_len = encoder_output[1]
        log_probs = self.decoder(encoder_output=encoded)
        greedy_predictions = log_probs.argmax(dim=-1, keepdim=False)

        return (
            log_probs,
            encoded_len,
            greedy_predictions,
        )

    # PTL-specific methods
    def training_step(self, batch, batch_nb):
        # Reset access registry
        if AccessMixin.is_access_enabled(self.model_guid):
            AccessMixin.reset_registry(self)

        if self.is_interctc_enabled():
            AccessMixin.set_access_enabled(access_enabled=True, guid=self.model_guid)

        signal, signal_len, transcript, transcript_len = batch
        if isinstance(batch, DALIOutputs) and batch.has_processed_signal:
            log_probs, encoded_len, predictions = self.forward(
                processed_signal=signal, processed_signal_length=signal_len
            )
        else:
            log_probs, encoded_len, predictions = self.forward(input_signal=signal, input_signal_length=signal_len)

        if hasattr(self, '_trainer') and self._trainer is not None:
            log_every_n_steps = self._trainer.log_every_n_steps
        else:
            log_every_n_steps = 1

        loss_value = self.loss(
            log_probs=log_probs, targets=transcript, input_lengths=encoded_len, target_lengths=transcript_len
        )

        # Add auxiliary losses, if registered
        loss_value = self.add_auxiliary_losses(loss_value)
        # only computing WER when requested in the logs (same as done for final-layer WER below)
        loss_value, tensorboard_logs = self.add_interctc_losses(
            loss_value, transcript, transcript_len, compute_wer=((batch_nb + 1) % log_every_n_steps == 0)
        )

        # Reset access registry
        if AccessMixin.is_access_enabled(self.model_guid):
            AccessMixin.reset_registry(self)

        tensorboard_logs.update(
            {
                'train_loss': loss_value,
                'learning_rate': self._optimizer.param_groups[0]['lr'],
                'global_step': torch.tensor(self.trainer.global_step, dtype=torch.float32),
            }
        )

        if (batch_nb + 1) % log_every_n_steps == 0:
            self.wer.update(
                predictions=log_probs,
                targets=transcript,
                targets_lengths=transcript_len,
                predictions_lengths=encoded_len,
            )
            wer, _, _ = self.wer.compute()
            self.wer.reset()
            tensorboard_logs.update({'training_batch_wer': wer})

        return {'loss': loss_value, 'log': tensorboard_logs}

    def predict_step(self, batch, batch_idx, dataloader_idx=0):
        signal, signal_len, transcript, transcript_len, sample_id = batch
        if isinstance(batch, DALIOutputs) and batch.has_processed_signal:
            log_probs, encoded_len, predictions = self.forward(
                processed_signal=signal, processed_signal_length=signal_len
            )
        else:
            log_probs, encoded_len, predictions = self.forward(input_signal=signal, input_signal_length=signal_len)

        transcribed_texts, _ = self.wer.decoding.ctc_decoder_predictions_tensor(
            decoder_outputs=log_probs, decoder_lengths=encoded_len, return_hypotheses=False,
        )

        sample_id = sample_id.cpu().detach().numpy()
        return list(zip(sample_id, transcribed_texts))

    def validation_pass(self, batch, batch_idx, dataloader_idx=0):
        if self.is_interctc_enabled():
            AccessMixin.set_access_enabled(access_enabled=True, guid=self.model_guid)

        signal, signal_len, transcript, transcript_len = batch
        if isinstance(batch, DALIOutputs) and batch.has_processed_signal:
            log_probs, encoded_len, predictions = self.forward(
                processed_signal=signal, processed_signal_length=signal_len
            )
        else:
            log_probs, encoded_len, predictions = self.forward(input_signal=signal, input_signal_length=signal_len)

        loss_value = self.loss(
            log_probs=log_probs, targets=transcript, input_lengths=encoded_len, target_lengths=transcript_len
        )
        loss_value, metrics = self.add_interctc_losses(
            loss_value, transcript, transcript_len, compute_wer=True, log_wer_num_denom=True, log_prefix="val_",
        )

        self.wer.update(
            predictions=log_probs, targets=transcript, targets_lengths=transcript_len, predictions_lengths=encoded_len,
        )
        wer, wer_num, wer_denom = self.wer.compute()
        self.wer.reset()
        metrics.update({'val_loss': loss_value, 'val_wer_num': wer_num, 'val_wer_denom': wer_denom, 'val_wer': wer})

        self.log('global_step', torch.tensor(self.trainer.global_step, dtype=torch.float32))

        # Reset access registry
        if AccessMixin.is_access_enabled(self.model_guid):
            AccessMixin.reset_registry(self)

        return metrics

    def validation_step(self, batch, batch_idx, dataloader_idx=0):
        metrics = self.validation_pass(batch, batch_idx, dataloader_idx)
        if type(self.trainer.val_dataloaders) == list and len(self.trainer.val_dataloaders) > 1:
            self.validation_step_outputs[dataloader_idx].append(metrics)
        else:
            self.validation_step_outputs.append(metrics)
        return metrics

    def multi_validation_epoch_end(self, outputs, dataloader_idx: int = 0):
        metrics = super().multi_validation_epoch_end(outputs, dataloader_idx)
        self.finalize_interctc_metrics(metrics, outputs, prefix="val_")
        return metrics

    def multi_test_epoch_end(self, outputs, dataloader_idx: int = 0):
        metrics = super().multi_test_epoch_end(outputs, dataloader_idx)
        self.finalize_interctc_metrics(metrics, outputs, prefix="test_")
        return metrics

    def test_step(self, batch, batch_idx, dataloader_idx=0):
        logs = self.validation_pass(batch, batch_idx, dataloader_idx=dataloader_idx)
        test_logs = {name.replace("val_", "test_"): value for name, value in logs.items()}
        if type(self.trainer.test_dataloaders) == list and len(self.trainer.test_dataloaders) > 1:
            self.test_step_outputs[dataloader_idx].append(test_logs)
        else:
            self.test_step_outputs.append(test_logs)
        return test_logs

    def test_dataloader(self):
        if self._test_dl is not None:
            return self._test_dl

    """ Transcription related methods """

    def _transcribe_on_begin(self, audio, trcfg: TranscribeConfig):
        super()._transcribe_on_begin(audio, trcfg)

        # Freeze the encoder and decoure_exder modules
        self.encoder.freeze()
        self.decoder.freeze()

    def _transcribe_on_end(self, trcfg: TranscribeConfig):
        super()._transcribe_on_end(trcfg)

        # Unfreeze the encoder and decoder modules
        self.encoder.unfreeze()
        self.decoder.unfreeze()

    def _transcribe_forward(self, batch: Any, trcfg: TranscribeConfig):
        logits, logits_len, greedy_predictions = self.forward(input_signal=batch[0], input_signal_length=batch[1])
        output = dict(logits=logits, logits_len=logits_len)
        del greedy_predictions
        return output

    def _transcribe_output_processing(self, outputs, trcfg: TranscribeConfig) -> GenericTranscriptionType:
        logits = outputs.pop('logits')
        logits_len = outputs.pop('logits_len')

        current_hypotheses, all_hyp = self.decoding.ctc_decoder_predictions_tensor(
            logits, decoder_lengths=logits_len, return_hypotheses=trcfg.return_hypotheses,
        )
<<<<<<< HEAD
        logits = logits.cpu()

        if trcfg.return_hypotheses:
            # dump log probs per file
            for idx in range(logits.shape[0]):
                current_hypotheses[idx].y_sequence = logits[idx][: logits_len[idx]]
                if current_hypotheses[idx].alignments is None:
                    current_hypotheses[idx].alignments = current_hypotheses[idx].y_sequence
=======
        if trcfg.return_hypotheses:
            if logits.is_cuda:
                # See comment in
                # ctc_greedy_decoding.py::GreedyCTCInfer::forward() to
                # understand this idiom.
                logits_cpu = torch.empty(logits.shape, dtype=logits.dtype, device=torch.device("cpu"), pin_memory=True)
                logits_cpu.copy_(logits, non_blocking=True)
            else:
                logits_cpu = logits
            logits_len = logits_len.cpu()
            # dump log probs per file
            for idx in range(logits_cpu.shape[0]):
                current_hypotheses[idx].y_sequence = logits_cpu[idx][: logits_len[idx]]
                if current_hypotheses[idx].alignments is None:
                    current_hypotheses[idx].alignments = current_hypotheses[idx].y_sequence
            del logits_cpu
>>>>>>> 05d5218c

        # cleanup memory
        del logits, logits_len

        hypotheses = []
        if all_hyp is None:
            hypotheses += current_hypotheses
        else:
            hypotheses += all_hyp

        return hypotheses

    def _setup_transcribe_dataloader(self, config: Dict) -> 'torch.utils.data.DataLoader':
        """
        Setup function for a temporary data loader which wraps the provided audio file.

        Args:
            config: A python dictionary which contains the following keys:
            paths2audio_files: (a list) of paths to audio files. The files should be relatively short fragments. \
                Recommended length per file is between 5 and 25 seconds.
            batch_size: (int) batch size to use during inference. \
                Bigger will result in better throughput performance but would use more memory.
            temp_dir: (str) A temporary directory where the audio manifest is temporarily
                stored.
            num_workers: (int) number of workers. Depends of the batch_size and machine. \
                0 - only the main process will load batches, 1 - one worker (not main process)

        Returns:
            A pytorch DataLoader for the given audio file(s).
        """
        if 'manifest_filepath' in config:
            manifest_filepath = config['manifest_filepath']
            batch_size = config['batch_size']
        else:
            manifest_filepath = os.path.join(config['temp_dir'], 'manifest.json')
            batch_size = min(config['batch_size'], len(config['paths2audio_files']))

        dl_config = {
            'manifest_filepath': manifest_filepath,
            'sample_rate': self.preprocessor._sample_rate,
            'labels': OmegaConf.to_container(self.decoder.vocabulary),
            'batch_size': batch_size,
            'trim_silence': False,
            'shuffle': False,
            'num_workers': config.get('num_workers', min(batch_size, os.cpu_count() - 1)),
            'pin_memory': True,
            'channel_selector': config.get('channel_selector', None),
        }
        if config.get("augmentor"):
            dl_config['augmentor'] = config.get("augmentor")

        temporary_datalayer = self._setup_dataloader_from_config(config=DictConfig(dl_config))
        return temporary_datalayer

    @classmethod
    def list_available_models(cls) -> List[PretrainedModelInfo]:
        """
        This method returns a list of pre-trained model which can be instantiated directly from NVIDIA's NGC cloud.

        Returns:
            List of available pre-trained models.
        """
        results = []

        model = PretrainedModelInfo(
            pretrained_model_name="QuartzNet15x5Base-En",
            description="QuartzNet15x5 model trained on six datasets: LibriSpeech, Mozilla Common Voice (validated clips from en_1488h_2019-12-10), WSJ, Fisher, Switchboard, and NSC Singapore English. It was trained with Apex/Amp optimization level O1 for 600 epochs. The model achieves a WER of 3.79% on LibriSpeech dev-clean, and a WER of 10.05% on dev-other. Please visit https://ngc.nvidia.com/catalog/models/nvidia:nemospeechmodels for further details.",
            location="https://api.ngc.nvidia.com/v2/models/nvidia/nemospeechmodels/versions/1.0.0a5/files/QuartzNet15x5Base-En.nemo",
        )
        results.append(model)

        model = PretrainedModelInfo(
            pretrained_model_name="stt_en_quartznet15x5",
            description="For details about this model, please visit https://ngc.nvidia.com/catalog/models/nvidia:nemo:stt_en_quartznet15x5",
            location="https://api.ngc.nvidia.com/v2/models/nvidia/nemo/stt_en_quartznet15x5/versions/1.0.0rc1/files/stt_en_quartznet15x5.nemo",
        )
        results.append(model)

        model = PretrainedModelInfo(
            pretrained_model_name="stt_en_jasper10x5dr",
            description="For details about this model, please visit https://ngc.nvidia.com/catalog/models/nvidia:nemo:stt_en_jasper10x5dr",
            location="https://api.ngc.nvidia.com/v2/models/nvidia/nemo/stt_en_jasper10x5dr/versions/1.0.0rc1/files/stt_en_jasper10x5dr.nemo",
        )
        results.append(model)

        model = PretrainedModelInfo(
            pretrained_model_name="stt_ca_quartznet15x5",
            description="For details about this model, please visit https://ngc.nvidia.com/catalog/models/nvidia:nemo:stt_ca_quartznet15x5",
            location="https://api.ngc.nvidia.com/v2/models/nvidia/nemo/stt_ca_quartznet15x5/versions/1.0.0rc1/files/stt_ca_quartznet15x5.nemo",
        )
        results.append(model)

        model = PretrainedModelInfo(
            pretrained_model_name="stt_it_quartznet15x5",
            description="For details about this model, please visit https://ngc.nvidia.com/catalog/models/nvidia:nemo:stt_it_quartznet15x5",
            location="https://api.ngc.nvidia.com/v2/models/nvidia/nemo/stt_it_quartznet15x5/versions/1.0.0rc1/files/stt_it_quartznet15x5.nemo",
        )
        results.append(model)

        model = PretrainedModelInfo(
            pretrained_model_name="stt_fr_quartznet15x5",
            description="For details about this model, please visit https://ngc.nvidia.com/catalog/models/nvidia:nemo:stt_fr_quartznet15x5",
            location="https://api.ngc.nvidia.com/v2/models/nvidia/nemo/stt_fr_quartznet15x5/versions/1.0.0rc1/files/stt_fr_quartznet15x5.nemo",
        )
        results.append(model)

        model = PretrainedModelInfo(
            pretrained_model_name="stt_es_quartznet15x5",
            description="For details about this model, please visit https://ngc.nvidia.com/catalog/models/nvidia:nemo:stt_es_quartznet15x5",
            location="https://api.ngc.nvidia.com/v2/models/nvidia/nemo/stt_es_quartznet15x5/versions/1.0.0rc1/files/stt_es_quartznet15x5.nemo",
        )
        results.append(model)

        model = PretrainedModelInfo(
            pretrained_model_name="stt_de_quartznet15x5",
            description="For details about this model, please visit https://ngc.nvidia.com/catalog/models/nvidia:nemo:stt_de_quartznet15x5",
            location="https://api.ngc.nvidia.com/v2/models/nvidia/nemo/stt_de_quartznet15x5/versions/1.0.0rc1/files/stt_de_quartznet15x5.nemo",
        )
        results.append(model)

        model = PretrainedModelInfo(
            pretrained_model_name="stt_pl_quartznet15x5",
            description="For details about this model, please visit https://ngc.nvidia.com/catalog/models/nvidia:nemo:stt_pl_quartznet15x5",
            location="https://api.ngc.nvidia.com/v2/models/nvidia/nemo/stt_pl_quartznet15x5/versions/1.0.0rc1/files/stt_pl_quartznet15x5.nemo",
        )
        results.append(model)

        model = PretrainedModelInfo(
            pretrained_model_name="stt_ru_quartznet15x5",
            description="For details about this model, please visit https://ngc.nvidia.com/catalog/models/nvidia:nemo:stt_ru_quartznet15x5",
            location="https://api.ngc.nvidia.com/v2/models/nvidia/nemo/stt_ru_quartznet15x5/versions/1.0.0rc1/files/stt_ru_quartznet15x5.nemo",
        )
        results.append(model)

        model = PretrainedModelInfo(
            pretrained_model_name="stt_zh_citrinet_512",
            description="For details about this model, please visit https://ngc.nvidia.com/catalog/models/nvidia:nemo:stt_zh_citrinet_512",
            location="https://api.ngc.nvidia.com/v2/models/nvidia/nemo/stt_zh_citrinet_512/versions/1.0.0rc1/files/stt_zh_citrinet_512.nemo",
        )
        results.append(model)

        model = PretrainedModelInfo(
            pretrained_model_name="stt_zh_citrinet_1024_gamma_0_25",
            description="For details about this model, please visit https://ngc.nvidia.com/catalog/models/nvidia:nemo:stt_zh_citrinet_1024_gamma_0_25",
            location="https://api.ngc.nvidia.com/v2/models/nvidia/nemo/stt_zh_citrinet_1024_gamma_0_25/versions/1.0.0/files/stt_zh_citrinet_1024_gamma_0_25.nemo",
        )

        results.append(model)

        model = PretrainedModelInfo(
            pretrained_model_name="stt_zh_citrinet_1024_gamma_0_25",
            description="For details about this model, please visit https://ngc.nvidia.com/catalog/models/nvidia:nemo:stt_zh_citrinet_1024_gamma_0_25",
            location="https://api.ngc.nvidia.com/v2/models/nvidia/nemo/stt_zh_citrinet_1024_gamma_0_25/versions/1.0.0/files/stt_zh_citrinet_1024_gamma_0_25.nemo",
        )
        results.append(model)

        model = PretrainedModelInfo(
            pretrained_model_name="asr_talknet_aligner",
            description="For details about this model, please visit https://ngc.nvidia.com/catalog/models/nvidia:nemo:asr_talknet_aligner",
            location="https://api.ngc.nvidia.com/v2/models/nvidia/nemo/asr_talknet_aligner/versions/1.0.0rc1/files/qn5x5_libri_tts_phonemes.nemo",
        )
        results.append(model)

        return results

    @property
    def wer(self):
        return self._wer

    @wer.setter
    def wer(self, wer):
        self._wer = wer<|MERGE_RESOLUTION|>--- conflicted
+++ resolved
@@ -662,16 +662,6 @@
         current_hypotheses, all_hyp = self.decoding.ctc_decoder_predictions_tensor(
             logits, decoder_lengths=logits_len, return_hypotheses=trcfg.return_hypotheses,
         )
-<<<<<<< HEAD
-        logits = logits.cpu()
-
-        if trcfg.return_hypotheses:
-            # dump log probs per file
-            for idx in range(logits.shape[0]):
-                current_hypotheses[idx].y_sequence = logits[idx][: logits_len[idx]]
-                if current_hypotheses[idx].alignments is None:
-                    current_hypotheses[idx].alignments = current_hypotheses[idx].y_sequence
-=======
         if trcfg.return_hypotheses:
             if logits.is_cuda:
                 # See comment in
@@ -688,7 +678,6 @@
                 if current_hypotheses[idx].alignments is None:
                     current_hypotheses[idx].alignments = current_hypotheses[idx].y_sequence
             del logits_cpu
->>>>>>> 05d5218c
 
         # cleanup memory
         del logits, logits_len
