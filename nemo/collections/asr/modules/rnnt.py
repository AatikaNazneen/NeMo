# Copyright (c) 2020, NVIDIA CORPORATION.  All rights reserved.
#
# Licensed under the Apache License, Version 2.0 (the "License");
# you may not use this file except in compliance with the License.
# You may obtain a copy of the License at
#
#     http://www.apache.org/licenses/LICENSE-2.0
#
# Unless required by applicable law or agreed to in writing, software
# distributed under the License is distributed on an "AS IS" BASIS,
# WITHOUT WARRANTIES OR CONDITIONS OF ANY KIND, either express or implied.
# See the License for the specific language governing permissions and
# limitations under the License.

# Copyright 2017 Johns Hopkins University (Shinji Watanabe)
#
# Licensed under the Apache License, Version 2.0 (the "License");
# you may not use this file except in compliance with the License.
# You may obtain a copy of the License at
#
#    http://www.apache.org/licenses/LICENSE-2.0
#
# Unless required by applicable law or agreed to in writing, software
# distributed under the License is distributed on an "AS IS" BASIS,
# WITHOUT WARRANTIES OR CONDITIONS OF ANY KIND, either express or implied.
# See the License for the specific language governing permissions and
# limitations under the License.

from typing import Any, Dict, List, Optional, Tuple, Union

import torch
from omegaconf import DictConfig, OmegaConf

from nemo.collections.asr.modules import rnnt_abstract
from nemo.collections.asr.parts.submodules import stateless_net
from nemo.collections.asr.parts.utils import adapter_utils, rnnt_utils
from nemo.collections.common.parts import rnn
from nemo.core.classes import adapter_mixins, typecheck
from nemo.core.classes.exportable import Exportable
from nemo.core.classes.mixins import AdapterModuleMixin
from nemo.core.neural_types import (
    AcousticEncodedRepresentation,
    ElementType,
    EmbeddedTextType,
    LabelsType,
    LengthsType,
    LogprobsType,
    LossType,
    NeuralType,
    SpectrogramType,
)
from nemo.utils import logging


class StatelessTransducerDecoder(rnnt_abstract.AbstractRNNTDecoder, Exportable):
    """A Stateless Neural Network Transducer Decoder / Prediction Network.
    An RNN-T Decoder/Prediction stateless network that simply takes concatenation of embeddings of the history tokens as the output.

    Args:
        prednet: A dict-like object which contains the following key-value pairs.
            pred_hidden: int specifying the hidden dimension of the prediction net.

            dropout: float, set to 0.0 by default. Optional dropout applied at the end of the final LSTM RNN layer.

        vocab_size: int, specifying the vocabulary size of the embedding layer of the Prediction network,
            excluding the RNNT blank token.

        context_size: int, specifying the size of the history context used for this decoder.

        normalization_mode: Can be either None, 'layer'. By default, is set to None.
            Defines the type of normalization applied to the RNN layer.

    """

    @property
    def input_types(self):
        """Returns definitions of module input ports.
        """
        return {
            "targets": NeuralType(('B', 'T'), LabelsType()),
            "target_length": NeuralType(tuple('B'), LengthsType()),
            "states": [NeuralType(('B', 'T'), LabelsType(), optional=True)],
        }

    @property
    def output_types(self):
        """Returns definitions of module output ports.
        """
        return {
            "outputs": NeuralType(('B', 'D', 'T'), EmbeddedTextType()),
            "prednet_lengths": NeuralType(tuple('B'), LengthsType()),
            "states": [NeuralType(('B', 'T'), LabelsType(), optional=True)],
        }

    def input_example(self, max_batch=1, max_dim=1):
        """
        Generates input examples for tracing etc.
        Returns:
            A tuple of input examples.
        """
        length = max_dim
        targets = torch.full(fill_value=self.blank_idx, size=(max_batch, length), dtype=torch.int32).to(
            next(self.parameters()).device
        )
        target_length = torch.randint(0, length, size=(max_batch,), dtype=torch.int32).to(
            next(self.parameters()).device
        )
        states = tuple(self.initialize_state(targets.float()))
        return (targets, target_length, states)

    def _prepare_for_export(self, **kwargs):
        self._rnnt_export = True
        super()._prepare_for_export(**kwargs)

    def __init__(
        self,
        prednet: Dict[str, Any],
        vocab_size: int,
        context_size: int = 1,
        normalization_mode: Optional[str] = None,
    ):
        # Required arguments
        self.pred_hidden = prednet['pred_hidden']
        self.blank_idx = vocab_size
        self.context_size = context_size

        # Initialize the model (blank token increases vocab size by 1)
        super().__init__(vocab_size=vocab_size, blank_idx=self.blank_idx, blank_as_pad=True)

        # Optional arguments
        dropout = prednet.get('dropout', 0.0)

        self.prediction = self._predict_modules(
            **{
                "context_size": context_size,
                "vocab_size": vocab_size,
                "emb_dim": self.pred_hidden,
                "blank_idx": self.blank_idx,
                "normalization_mode": normalization_mode,
                "dropout": dropout,
            }
        )
        self._rnnt_export = False

    @typecheck()
    def forward(self, targets, target_length, states=None):
        # y: (B, U)
        y = rnn.label_collate(targets)

        # state maintenance is unnecessary during training forward call
        # to get state, use .predict() method.
        if self._rnnt_export:
            add_sos = False
        else:
            add_sos = True

        g, state = self.predict(y, state=states, add_sos=add_sos)  # (B, U, D)
        g = g.transpose(1, 2)  # (B, D, U)

        return g, target_length, state

    def predict(
        self,
        y: Optional[torch.Tensor] = None,
        state: Optional[torch.Tensor] = None,
        add_sos: bool = True,
        batch_size: Optional[int] = None,
    ) -> Tuple[torch.Tensor, List[torch.Tensor]]:
        """
        Stateful prediction of scores and state for a tokenset.

        Here:
        B - batch size
        U - label length
        C - context size for stateless decoder
        D - total embedding size

        Args:
            y: Optional torch tensor of shape [B, U] of dtype long which will be passed to the Embedding.
                If None, creates a zero tensor of shape [B, 1, D] which mimics output of pad-token on Embedding.

            state: An optional one-element list of one tensor. The tensor is used to store previous context labels.
                The tensor uses type long and is of shape [B, C].

            add_sos: bool flag, whether a zero vector describing a "start of signal" token should be
                prepended to the above "y" tensor. When set, output size is (B, U + 1, D).

            batch_size: An optional int, specifying the batch size of the `y` tensor.
                Can be infered if `y` and `state` is None. But if both are None, then batch_size cannot be None.

        Returns:
            A tuple  (g, state) such that -

            If add_sos is False:

                g:
                    (B, U, D)

                state:
                    [(B, C)] storing the history context including the new words in y.

            If add_sos is True:

                g:
                    (B, U + 1, D)

                state:
                    [(B, C)] storing the history context including the new words in y.

        """
        # Get device and dtype of current module
        _p = next(self.parameters())
        device = _p.device
        dtype = _p.dtype

        # If y is not None, it is of shape [B, U] with dtype long.
        if y is not None:
            if y.device != device:
                y = y.to(device)

            y, state = self.prediction(y, state)

        else:
            # Y is not provided, assume zero tensor with shape [B, 1, D] is required
            # Emulates output of embedding of pad token.
            if batch_size is None:
                B = 1 if state is None else state[0].size(1)
            else:
                B = batch_size

            y = torch.zeros((B, 1, self.pred_hidden), device=device, dtype=dtype)

        # Prepend blank "start of sequence" symbol (zero tensor)
        if add_sos:
            B, U, D = y.shape
            start = torch.zeros((B, 1, D), device=y.device, dtype=y.dtype)
            y = torch.cat([start, y], dim=1).contiguous()  # (B, U + 1, D)
        else:
            start = None  # makes del call later easier

        del start
        return y, state

    def _predict_modules(self, **kwargs):
        """
        Prepare the trainable parameters of the Prediction Network.

        Args:
            vocab_size: Vocab size (excluding the blank token).
            pred_n_hidden: Hidden size of the RNNs.
            norm: Type of normalization to perform in RNN.
            dropout: Whether to apply dropout to RNN.
        """

        net = stateless_net.StatelessNet(**kwargs)
        return net

    def score_hypothesis(
        self, hypothesis: rnnt_utils.Hypothesis, cache: Dict[Tuple[int], Any]
    ) -> Tuple[torch.Tensor, List[torch.Tensor], torch.Tensor]:
        """
        Similar to the predict() method, instead this method scores a Hypothesis during beam search.
        Hypothesis is a dataclass representing one hypothesis in a Beam Search.

        Args:
            hypothesis: Refer to rnnt_utils.Hypothesis.
            cache: Dict which contains a cache to avoid duplicate computations.

        Returns:
            Returns a tuple (y, states, lm_token) such that:
            y is a torch.Tensor of shape [1, 1, H] representing the score of the last token in the Hypothesis.
            state is a list of RNN states, each of shape [L, 1, H].
            lm_token is the final integer token of the hypothesis.
        """
        if hypothesis.dec_state is not None:
            device = hypothesis.dec_state[0].device
        else:
            _p = next(self.parameters())
            device = _p.device

        # parse "blank" tokens in hypothesis
        if len(hypothesis.y_sequence) > 0 and hypothesis.y_sequence[-1] == self.blank_idx:
            blank_state = True
        else:
            blank_state = False

        # Convert last token of hypothesis to torch.Tensor
        target = torch.full([1, 1], fill_value=hypothesis.y_sequence[-1], device=device, dtype=torch.long)
        lm_token = target[:, -1]  # [1]

        # Convert current hypothesis into a tuple to preserve in cache
        sequence = tuple(hypothesis.y_sequence)

        if sequence in cache:
            y, new_state = cache[sequence]
        else:
            # Obtain score for target token and new states
            if blank_state:
                y, new_state = self.predict(None, state=None, add_sos=False, batch_size=1)  # [1, 1, H]

            else:
                y, new_state = self.predict(
                    target, state=hypothesis.dec_state, add_sos=False, batch_size=1
                )  # [1, 1, H]

            y = y[:, -1:, :]  # Extract just last state : [1, 1, H]
            cache[sequence] = (y, new_state)

        return y, new_state, lm_token

    def initialize_state(self, y: torch.Tensor) -> List[torch.Tensor]:
        batch = y.size(0)
        state = [torch.ones([batch, self.context_size], dtype=torch.long, device=y.device) * self.blank_idx]
        return state

    def batch_initialize_states(self, batch_states: List[torch.Tensor], decoder_states: List[List[torch.Tensor]]):
        """
        Create batch of decoder states.

        Args:
            batch_states (list): batch of decoder states
                ([(B, H)])

            decoder_states (list of list): list of decoder states
                [B x ([(1, C)]]

        Returns:
            batch_states (tuple): batch of decoder states
                ([(B, C)])
        """
        new_state = torch.stack([s[0] for s in decoder_states])

        return [new_state]

    def batch_select_state(self, batch_states: List[torch.Tensor], idx: int) -> List[List[torch.Tensor]]:
        """Get decoder state from batch of states, for given id.

        Args:
            batch_states (list): batch of decoder states
                [(B, C)]

            idx (int): index to extract state from batch of states

        Returns:
            (tuple): decoder states for given id
                [(C)]
        """
        if batch_states is not None:
            states = batch_states[0][idx]
            states = (
                states.long()
            )  # beam search code assumes the batch_states tensor is always of float type, so need conversion
            return [states]
        else:
            return None

    def batch_concat_states(self, batch_states: List[List[torch.Tensor]]) -> List[torch.Tensor]:
        """Concatenate a batch of decoder state to a packed state.

        Args:
            batch_states (list): batch of decoder states
                B x ([(C)]

        Returns:
            (tuple): decoder states
                [(B x C)]
        """
        state_list = []
        batch_list = []
        for sample_id in range(len(batch_states)):
            tensor = torch.stack(batch_states[sample_id])  # [1, H]
            batch_list.append(tensor)

        state_tensor = torch.cat(batch_list, 0)  # [B, H]
        state_list.append(state_tensor)

        return state_list

    @classmethod
    def batch_replace_states_mask(
        cls, src_states: list[torch.Tensor], dst_states: list[torch.Tensor], mask: torch.Tensor,
    ):
        """Replace states in dst_states with states from src_states using the mask"""
        # same as `dst_states[0][mask] = src_states[0][mask]`, but non-blocking
        torch.where(mask.unsqueeze(-1), src_states[0], dst_states[0], out=dst_states[0])

    def batch_split_states(self, batch_states: list[torch.Tensor]) -> list[list[torch.Tensor]]:
        """
        Split states into a list of states.
        Useful for splitting the final state for converting results of the decoding algorithm to Hypothesis class.
        """
        return [sub_state.split(1, dim=0) for sub_state in batch_states]

    def batch_copy_states(
        self,
        old_states: List[torch.Tensor],
        new_states: List[torch.Tensor],
        ids: List[int],
        value: Optional[float] = None,
    ) -> List[torch.Tensor]:
        """Copy states from new state to old state at certain indices.

        Args:
            old_states: packed decoder states
                single element list of (B x C)

            new_states: packed decoder states
                single element list of (B x C)

            ids (list): List of indices to copy states at.

            value (optional float): If a value should be copied instead of a state slice, a float should be provided

        Returns:
            batch of decoder states with partial copy at ids (or a specific value).
            (B x C)
        """

        if value is None:
            old_states[0][ids, :] = new_states[0][ids, :]

        return old_states

    def mask_select_states(
        self, states: Optional[List[torch.Tensor]], mask: torch.Tensor
    ) -> Optional[List[torch.Tensor]]:
        """
        Return states by mask selection
        Args:
            states: states for the batch
            mask: boolean mask for selecting states; batch dimension should be the same as for states

        Returns:
            states filtered by mask
        """
        if states is None:
            return None
        return [states[0][mask]]

    def batch_score_hypothesis(
        self, hypotheses: List[rnnt_utils.Hypothesis], cache: Dict[Tuple[int], Any], batch_states: List[torch.Tensor]
    ) -> Tuple[torch.Tensor, List[torch.Tensor], torch.Tensor]:
        """
        Used for batched beam search algorithms. Similar to score_hypothesis method.

        Args:
            hypothesis: List of Hypotheses. Refer to rnnt_utils.Hypothesis.
            cache: Dict which contains a cache to avoid duplicate computations.
            batch_states: List of torch.Tensor which represent the states of the RNN for this batch.
                Each state is of shape [L, B, H]

        Returns:
            Returns a tuple (b_y, b_states, lm_tokens) such that:
            b_y is a torch.Tensor of shape [B, 1, H] representing the scores of the last tokens in the Hypotheses.
            b_state is a list of list of RNN states, each of shape [L, B, H].
            Represented as B x List[states].
            lm_token is a list of the final integer tokens of the hypotheses in the batch.
        """
        final_batch = len(hypotheses)
        if final_batch == 0:
            raise ValueError("No hypotheses was provided for the batch!")

        _p = next(self.parameters())
        device = _p.device
        dtype = _p.dtype

        tokens = []
        process = []
        done = [None for _ in range(final_batch)]

        # For each hypothesis, cache the last token of the sequence and the current states
        for i, hyp in enumerate(hypotheses):
            sequence = tuple(hyp.y_sequence)

            if sequence in cache:
                done[i] = cache[sequence]
            else:
                tokens.append(hyp.y_sequence[-1])
                process.append((sequence, hyp.dec_state))

        if process:
            batch = len(process)

            # convert list of tokens to torch.Tensor, then reshape.
            tokens = torch.tensor(tokens, device=device, dtype=torch.long).view(batch, -1)
            dec_states = self.initialize_state(tokens)  # [B, C]
            dec_states = self.batch_initialize_states(dec_states, [d_state for seq, d_state in process])

            y, dec_states = self.predict(
                tokens, state=dec_states, add_sos=False, batch_size=batch
            )  # [B, 1, H], List([L, 1, H])

            dec_states = tuple(state.to(dtype=dtype) for state in dec_states)

        # Update done states and cache shared by entire batch.
        j = 0
        for i in range(final_batch):
            if done[i] is None:
                # Select sample's state from the batch state list
                new_state = self.batch_select_state(dec_states, j)

                # Cache [1, H] scores of the current y_j, and its corresponding state
                done[i] = (y[j], new_state)
                cache[process[j][0]] = (y[j], new_state)

                j += 1

        # Set the incoming batch states with the new states obtained from `done`.
        batch_states = self.batch_initialize_states(batch_states, [d_state for y_j, d_state in done])

        # Create batch of all output scores
        # List[1, 1, H] -> [B, 1, H]
        batch_y = torch.stack([y_j for y_j, d_state in done])

        # Extract the last tokens from all hypotheses and convert to a tensor
        lm_tokens = torch.tensor([h.y_sequence[-1] for h in hypotheses], device=device, dtype=torch.long).view(
            final_batch
        )

        return batch_y, batch_states, lm_tokens


class RNNTDecoder(rnnt_abstract.AbstractRNNTDecoder, Exportable, AdapterModuleMixin):
    """A Recurrent Neural Network Transducer Decoder / Prediction Network (RNN-T Prediction Network).
    An RNN-T Decoder/Prediction network, comprised of a stateful LSTM model.

    Args:
        prednet: A dict-like object which contains the following key-value pairs.

            pred_hidden:
                int specifying the hidden dimension of the prediction net.

            pred_rnn_layers:
                int specifying the number of rnn layers.

            Optionally, it may also contain the following:

                forget_gate_bias:
                    float, set by default to 1.0, which constructs a forget gate
                    initialized to 1.0.
                    Reference:
                    [An Empirical Exploration of Recurrent Network Architectures](http://proceedings.mlr.press/v37/jozefowicz15.pdf)

                t_max:
                    int value, set to None by default. If an int is specified, performs Chrono Initialization
                    of the LSTM network, based on the maximum number of timesteps `t_max` expected during the course
                    of training.
                    Reference:
                    [Can recurrent neural networks warp time?](https://openreview.net/forum?id=SJcKhk-Ab)

                weights_init_scale:
                    Float scale of the weights after initialization. Setting to lower than one
                    sometimes helps reduce variance between runs.

                hidden_hidden_bias_scale:
                    Float scale for the hidden-to-hidden bias scale. Set to 0.0 for
                    the default behaviour.

                dropout:
                    float, set to 0.0 by default. Optional dropout applied at the end of the final LSTM RNN layer.

        vocab_size: int, specifying the vocabulary size of the embedding layer of the Prediction network,
            excluding the RNNT blank token.

        normalization_mode: Can be either None, 'batch' or 'layer'. By default, is set to None.
            Defines the type of normalization applied to the RNN layer.

        random_state_sampling: bool, set to False by default. When set, provides normal-distribution
            sampled state tensors instead of zero tensors during training.
            Reference:
            [Recognizing long-form speech using streaming end-to-end models](https://arxiv.org/abs/1910.11455)

        blank_as_pad: bool, set to True by default. When set, will add a token to the Embedding layer of this
            prediction network, and will treat this token as a pad token. In essence, the RNNT pad token will
            be treated as a pad token, and the embedding layer will return a zero tensor for this token.

            It is set by default as it enables various batch optimizations required for batched beam search.
            Therefore, it is not recommended to disable this flag.
    """

    @property
    def input_types(self):
        """Returns definitions of module input ports.
        """
        return {
            "targets": NeuralType(('B', 'T'), LabelsType()),
            "target_length": NeuralType(tuple('B'), LengthsType()),
            "states": [NeuralType(('D', 'B', 'D'), ElementType(), optional=True)],  # must always be last
        }

    @property
    def output_types(self):
        """Returns definitions of module output ports.
        """
        return {
            "outputs": NeuralType(('B', 'D', 'T'), EmbeddedTextType()),
            "prednet_lengths": NeuralType(tuple('B'), LengthsType()),
            "states": [NeuralType((('D', 'B', 'D')), ElementType(), optional=True)],  # must always be last
        }

    def input_example(self, max_batch=1, max_dim=1):
        """
        Generates input examples for tracing etc.
        Returns:
            A tuple of input examples.
        """
        length = max_dim
        targets = torch.full(fill_value=self.blank_idx, size=(max_batch, length), dtype=torch.int32).to(
            next(self.parameters()).device
        )
        target_length = torch.randint(0, length, size=(max_batch,), dtype=torch.int32).to(
            next(self.parameters()).device
        )
        states = tuple(self.initialize_state(targets.float()))
        return (targets, target_length, states)

    def _prepare_for_export(self, **kwargs):
        self._rnnt_export = True
        super()._prepare_for_export(**kwargs)

    def __init__(
        self,
        prednet: Dict[str, Any],
        vocab_size: int,
        normalization_mode: Optional[str] = None,
        random_state_sampling: bool = False,
        blank_as_pad: bool = True,
    ):
        # Required arguments
        self.pred_hidden = prednet['pred_hidden']
        self.pred_rnn_layers = prednet["pred_rnn_layers"]
        self.blank_idx = vocab_size

        # Initialize the model (blank token increases vocab size by 1)
        super().__init__(vocab_size=vocab_size, blank_idx=self.blank_idx, blank_as_pad=blank_as_pad)

        # Optional arguments
        forget_gate_bias = prednet.get('forget_gate_bias', 1.0)
        t_max = prednet.get('t_max', None)
        weights_init_scale = prednet.get('weights_init_scale', 1.0)
        hidden_hidden_bias_scale = prednet.get('hidden_hidden_bias_scale', 0.0)
        dropout = prednet.get('dropout', 0.0)
        self.random_state_sampling = random_state_sampling

        self.prediction = self._predict_modules(
            vocab_size=vocab_size,  # add 1 for blank symbol
            pred_n_hidden=self.pred_hidden,
            pred_rnn_layers=self.pred_rnn_layers,
            forget_gate_bias=forget_gate_bias,
            t_max=t_max,
            norm=normalization_mode,
            weights_init_scale=weights_init_scale,
            hidden_hidden_bias_scale=hidden_hidden_bias_scale,
            dropout=dropout,
            rnn_hidden_size=prednet.get("rnn_hidden_size", -1),
        )
        self._rnnt_export = False

    @typecheck()
    def forward(self, targets, target_length, states=None):
        # y: (B, U)
        y = rnn.label_collate(targets)

        # state maintenance is unnecessary during training forward call
        # to get state, use .predict() method.
        if self._rnnt_export:
            add_sos = False
        else:
            add_sos = True

        g, states = self.predict(y, state=states, add_sos=add_sos)  # (B, U, D)
        g = g.transpose(1, 2)  # (B, D, U)

        return g, target_length, states

    def predict(
        self,
        y: Optional[torch.Tensor] = None,
        state: Optional[List[torch.Tensor]] = None,
        add_sos: bool = True,
        batch_size: Optional[int] = None,
    ) -> Tuple[torch.Tensor, List[torch.Tensor]]:
        """
        Stateful prediction of scores and state for a (possibly null) tokenset.
        This method takes various cases into consideration :
        - No token, no state - used for priming the RNN
        - No token, state provided - used for blank token scoring
        - Given token, states - used for scores + new states

        Here:
        B - batch size
        U - label length
        H - Hidden dimension size of RNN
        L - Number of RNN layers

        Args:
            y: Optional torch tensor of shape [B, U] of dtype long which will be passed to the Embedding.
                If None, creates a zero tensor of shape [B, 1, H] which mimics output of pad-token on EmbeddiNg.

            state: An optional list of states for the RNN. Eg: For LSTM, it is the state list length is 2.
                Each state must be a tensor of shape [L, B, H].
                If None, and during training mode and `random_state_sampling` is set, will sample a
                normal distribution tensor of the above shape. Otherwise, None will be passed to the RNN.

            add_sos: bool flag, whether a zero vector describing a "start of signal" token should be
                prepended to the above "y" tensor. When set, output size is (B, U + 1, H).

            batch_size: An optional int, specifying the batch size of the `y` tensor.
                Can be infered if `y` and `state` is None. But if both are None, then batch_size cannot be None.

        Returns:
            A tuple  (g, hid) such that -

            If add_sos is False:

                g:
                    (B, U, H)

                hid:
                    (h, c) where h is the final sequence hidden state and c is the final cell state:

                        h (tensor), shape (L, B, H)

                        c (tensor), shape (L, B, H)

            If add_sos is True:
                g:
                    (B, U + 1, H)

                hid:
                    (h, c) where h is the final sequence hidden state and c is the final cell state:

                        h (tensor), shape (L, B, H)

                        c (tensor), shape (L, B, H)

        """
        # Get device and dtype of current module
        _p = next(self.parameters())
        device = _p.device
        dtype = _p.dtype

        # If y is not None, it is of shape [B, U] with dtype long.
        if y is not None:
            if y.device != device:
                y = y.to(device)

            # (B, U) -> (B, U, H)
            y = self.prediction["embed"](y)
        else:
            # Y is not provided, assume zero tensor with shape [B, 1, H] is required
            # Emulates output of embedding of pad token.
            if batch_size is None:
                B = 1 if state is None else state[0].size(1)
            else:
                B = batch_size

            y = torch.zeros((B, 1, self.pred_hidden), device=device, dtype=dtype)

        # Prepend blank "start of sequence" symbol (zero tensor)
        if add_sos:
            B, U, H = y.shape
            start = torch.zeros((B, 1, H), device=y.device, dtype=y.dtype)
            y = torch.cat([start, y], dim=1).contiguous()  # (B, U + 1, H)
        else:
            start = None  # makes del call later easier

        # If in training mode, and random_state_sampling is set,
        # initialize state to random normal distribution tensor.
        if state is None:
            if self.random_state_sampling and self.training:
                state = self.initialize_state(y)

        # Forward step through RNN
        y = y.transpose(0, 1)  # (U + 1, B, H)
        g, hid = self.prediction["dec_rnn"](y, state)
        g = g.transpose(0, 1)  # (B, U + 1, H)

        del y, start, state

        # Adapter module forward step
        if self.is_adapter_available():
            g = self.forward_enabled_adapters(g)

        return g, hid

    def _predict_modules(
        self,
        vocab_size,
        pred_n_hidden,
        pred_rnn_layers,
        forget_gate_bias,
        t_max,
        norm,
        weights_init_scale,
        hidden_hidden_bias_scale,
        dropout,
        rnn_hidden_size,
    ):
        """
        Prepare the trainable parameters of the Prediction Network.

        Args:
            vocab_size: Vocab size (excluding the blank token).
            pred_n_hidden: Hidden size of the RNNs.
            pred_rnn_layers: Number of RNN layers.
            forget_gate_bias: Whether to perform unit forget gate bias.
            t_max: Whether to perform Chrono LSTM init.
            norm: Type of normalization to perform in RNN.
            weights_init_scale: Float scale of the weights after initialization. Setting to lower than one
                sometimes helps reduce variance between runs.
            hidden_hidden_bias_scale: Float scale for the hidden-to-hidden bias scale. Set to 0.0 for
                the default behaviour.
            dropout: Whether to apply dropout to RNN.
            rnn_hidden_size: the hidden size of the RNN, if not specified, pred_n_hidden would be used
        """
        if self.blank_as_pad:
            embed = torch.nn.Embedding(vocab_size + 1, pred_n_hidden, padding_idx=self.blank_idx)
        else:
            embed = torch.nn.Embedding(vocab_size, pred_n_hidden)

        layers = torch.nn.ModuleDict(
            {
                "embed": embed,
                "dec_rnn": rnn.rnn(
                    input_size=pred_n_hidden,
                    hidden_size=rnn_hidden_size if rnn_hidden_size > 0 else pred_n_hidden,
                    num_layers=pred_rnn_layers,
                    norm=norm,
                    forget_gate_bias=forget_gate_bias,
                    t_max=t_max,
                    dropout=dropout,
                    weights_init_scale=weights_init_scale,
                    hidden_hidden_bias_scale=hidden_hidden_bias_scale,
                    proj_size=pred_n_hidden if pred_n_hidden < rnn_hidden_size else 0,
                ),
            }
        )
        return layers

    def initialize_state(self, y: torch.Tensor) -> Tuple[torch.Tensor, torch.Tensor]:
        """
        Initialize the state of the LSTM layers, with same dtype and device as input `y`.
        LSTM accepts a tuple of 2 tensors as a state.

        Args:
            y: A torch.Tensor whose device the generated states will be placed on.

        Returns:
            Tuple of 2 tensors, each of shape [L, B, H], where
<<<<<<< HEAD
=======

>>>>>>> 05d5218c
                L = Number of RNN layers

                B = Batch size

                H = Hidden size of RNN.
        """
        batch = y.size(0)
        if self.random_state_sampling and self.training:
            state = (
                torch.randn(self.pred_rnn_layers, batch, self.pred_hidden, dtype=y.dtype, device=y.device),
                torch.randn(self.pred_rnn_layers, batch, self.pred_hidden, dtype=y.dtype, device=y.device),
            )

        else:
            state = (
                torch.zeros(self.pred_rnn_layers, batch, self.pred_hidden, dtype=y.dtype, device=y.device),
                torch.zeros(self.pred_rnn_layers, batch, self.pred_hidden, dtype=y.dtype, device=y.device),
            )
        return state

    def score_hypothesis(
        self, hypothesis: rnnt_utils.Hypothesis, cache: Dict[Tuple[int], Any]
    ) -> Tuple[torch.Tensor, List[torch.Tensor], torch.Tensor]:
        """
        Similar to the predict() method, instead this method scores a Hypothesis during beam search.
        Hypothesis is a dataclass representing one hypothesis in a Beam Search.

        Args:
            hypothesis: Refer to rnnt_utils.Hypothesis.
            cache: Dict which contains a cache to avoid duplicate computations.

        Returns:
            Returns a tuple (y, states, lm_token) such that:
            y is a torch.Tensor of shape [1, 1, H] representing the score of the last token in the Hypothesis.
            state is a list of RNN states, each of shape [L, 1, H].
            lm_token is the final integer token of the hypothesis.
        """
        if hypothesis.dec_state is not None:
            device = hypothesis.dec_state[0].device
        else:
            _p = next(self.parameters())
            device = _p.device

        # parse "blank" tokens in hypothesis
        if len(hypothesis.y_sequence) > 0 and hypothesis.y_sequence[-1] == self.blank_idx:
            blank_state = True
        else:
            blank_state = False

        # Convert last token of hypothesis to torch.Tensor
        target = torch.full([1, 1], fill_value=hypothesis.y_sequence[-1], device=device, dtype=torch.long)
        lm_token = target[:, -1]  # [1]

        # Convert current hypothesis into a tuple to preserve in cache
        sequence = tuple(hypothesis.y_sequence)

        if sequence in cache:
            y, new_state = cache[sequence]
        else:
            # Obtain score for target token and new states
            if blank_state:
                y, new_state = self.predict(None, state=None, add_sos=False, batch_size=1)  # [1, 1, H]

            else:
                y, new_state = self.predict(
                    target, state=hypothesis.dec_state, add_sos=False, batch_size=1
                )  # [1, 1, H]

            y = y[:, -1:, :]  # Extract just last state : [1, 1, H]
            cache[sequence] = (y, new_state)

        return y, new_state, lm_token

    def batch_score_hypothesis(
        self, hypotheses: List[rnnt_utils.Hypothesis], cache: Dict[Tuple[int], Any], batch_states: List[torch.Tensor]
    ) -> Tuple[torch.Tensor, List[torch.Tensor], torch.Tensor]:
        """
        Used for batched beam search algorithms. Similar to score_hypothesis method.

        Args:
            hypothesis: List of Hypotheses. Refer to rnnt_utils.Hypothesis.
            cache: Dict which contains a cache to avoid duplicate computations.
            batch_states: List of torch.Tensor which represent the states of the RNN for this batch.
                Each state is of shape [L, B, H]

        Returns:
            Returns a tuple (b_y, b_states, lm_tokens) such that:
            b_y is a torch.Tensor of shape [B, 1, H] representing the scores of the last tokens in the Hypotheses.
            b_state is a list of list of RNN states, each of shape [L, B, H].
            Represented as B x List[states].
            lm_token is a list of the final integer tokens of the hypotheses in the batch.
        """
        final_batch = len(hypotheses)

        if final_batch == 0:
            raise ValueError("No hypotheses was provided for the batch!")

        _p = next(self.parameters())
        device = _p.device
        dtype = _p.dtype

        tokens = []
        process = []
        done = [None for _ in range(final_batch)]

        # For each hypothesis, cache the last token of the sequence and the current states
        for i, hyp in enumerate(hypotheses):
            sequence = tuple(hyp.y_sequence)

            if sequence in cache:
                done[i] = cache[sequence]
            else:
                tokens.append(hyp.y_sequence[-1])
                process.append((sequence, hyp.dec_state))

        if process:
            batch = len(process)

            # convert list of tokens to torch.Tensor, then reshape.
            tokens = torch.tensor(tokens, device=device, dtype=torch.long).view(batch, -1)
            dec_states = self.initialize_state(tokens.to(dtype=dtype))  # [L, B, H]
            dec_states = self.batch_initialize_states(dec_states, [d_state for seq, d_state in process])

            y, dec_states = self.predict(
                tokens, state=dec_states, add_sos=False, batch_size=batch
            )  # [B, 1, H], List([L, 1, H])

            dec_states = tuple(state.to(dtype=dtype) for state in dec_states)

        # Update done states and cache shared by entire batch.
        j = 0
        for i in range(final_batch):
            if done[i] is None:
                # Select sample's state from the batch state list
                new_state = self.batch_select_state(dec_states, j)

                # Cache [1, H] scores of the current y_j, and its corresponding state
                done[i] = (y[j], new_state)
                cache[process[j][0]] = (y[j], new_state)

                j += 1

        # Set the incoming batch states with the new states obtained from `done`.
        batch_states = self.batch_initialize_states(batch_states, [d_state for y_j, d_state in done])

        # Create batch of all output scores
        # List[1, 1, H] -> [B, 1, H]
        batch_y = torch.stack([y_j for y_j, d_state in done])

        # Extract the last tokens from all hypotheses and convert to a tensor
        lm_tokens = torch.tensor([h.y_sequence[-1] for h in hypotheses], device=device, dtype=torch.long).view(
            final_batch
        )

        return batch_y, batch_states, lm_tokens

    def batch_initialize_states(self, batch_states: List[torch.Tensor], decoder_states: List[List[torch.Tensor]]):
        """
        Create batch of decoder states.

       Args:
           batch_states (list): batch of decoder states
              ([L x (B, H)], [L x (B, H)])

           decoder_states (list of list): list of decoder states
               [B x ([L x (1, H)], [L x (1, H)])]

       Returns:
           batch_states (tuple): batch of decoder states
               ([L x (B, H)], [L x (B, H)])
       """
        # LSTM has 2 states
        new_states = [[] for _ in range(len(decoder_states[0]))]
        for layer in range(self.pred_rnn_layers):
            for state_id in range(len(decoder_states[0])):
                # batch_states[state_id][layer] = torch.stack([s[state_id][layer] for s in decoder_states])
                new_state_for_layer = torch.stack([s[state_id][layer] for s in decoder_states])
                new_states[state_id].append(new_state_for_layer)

        for state_id in range(len(decoder_states[0])):
            new_states[state_id] = torch.stack([state for state in new_states[state_id]])

        return new_states

    def batch_select_state(self, batch_states: List[torch.Tensor], idx: int) -> List[List[torch.Tensor]]:
        """Get decoder state from batch of states, for given id.

        Args:
            batch_states (list): batch of decoder states
                ([L x (B, H)], [L x (B, H)])

            idx (int): index to extract state from batch of states

        Returns:
            (tuple): decoder states for given id
                ([L x (1, H)], [L x (1, H)])
        """
        if batch_states is not None:
            state_list = []
            for state_id in range(len(batch_states)):
                states = [batch_states[state_id][layer][idx] for layer in range(self.pred_rnn_layers)]
                state_list.append(states)

            return state_list
        else:
            return None

    def batch_concat_states(self, batch_states: List[List[torch.Tensor]]) -> List[torch.Tensor]:
        """Concatenate a batch of decoder state to a packed state.

        Args:
            batch_states (list): batch of decoder states
                B x ([L x (H)], [L x (H)])

        Returns:
            (tuple): decoder states
                (L x B x H, L x B x H)
        """
        state_list = []

        for state_id in range(len(batch_states[0])):
            batch_list = []
            for sample_id in range(len(batch_states)):
                tensor = torch.stack(batch_states[sample_id][state_id])  # [L, H]
                tensor = tensor.unsqueeze(0)  # [1, L, H]
                batch_list.append(tensor)

            state_tensor = torch.cat(batch_list, 0)  # [B, L, H]
            state_tensor = state_tensor.transpose(1, 0)  # [L, B, H]
            state_list.append(state_tensor)

        return state_list

    @classmethod
    def batch_replace_states_mask(
        cls,
        src_states: Tuple[torch.Tensor, torch.Tensor],
        dst_states: Tuple[torch.Tensor, torch.Tensor],
        mask: torch.Tensor,
    ):
        """Replace states in dst_states with states from src_states using the mask"""
        # same as `dst_states[i][mask] = src_states[i][mask]`, but non-blocking
        # we need to cast, since LSTM is calculated in fp16 even if autocast to bfloat16 is enabled
        dtype = dst_states[0].dtype
        torch.where(mask.unsqueeze(0).unsqueeze(-1), src_states[0].to(dtype), dst_states[0], out=dst_states[0])
        torch.where(mask.unsqueeze(0).unsqueeze(-1), src_states[1].to(dtype), dst_states[1], out=dst_states[1])

    def batch_split_states(
        self, batch_states: Tuple[torch.Tensor, torch.Tensor]
    ) -> list[Tuple[torch.Tensor, torch.Tensor]]:
        """
        Split states into a list of states.
        Useful for splitting the final state for converting results of the decoding algorithm to Hypothesis class.
        """
        return list(zip(batch_states[0].split(1, dim=1), batch_states[1].split(1, dim=1)))

    def batch_copy_states(
        self,
        old_states: List[torch.Tensor],
        new_states: List[torch.Tensor],
        ids: List[int],
        value: Optional[float] = None,
    ) -> List[torch.Tensor]:
        """Copy states from new state to old state at certain indices.

        Args:
            old_states(list): packed decoder states
                (L x B x H, L x B x H)

            new_states: packed decoder states
                (L x B x H, L x B x H)

            ids (list): List of indices to copy states at.

            value (optional float): If a value should be copied instead of a state slice, a float should be provided

        Returns:
            batch of decoder states with partial copy at ids (or a specific value).
                (L x B x H, L x B x H)
        """
        for state_id in range(len(old_states)):
            if value is None:
                old_states[state_id][:, ids, :] = new_states[state_id][:, ids, :]
            else:
                old_states[state_id][:, ids, :] *= 0.0
                old_states[state_id][:, ids, :] += value

        return old_states

    def mask_select_states(
        self, states: Tuple[torch.Tensor, torch.Tensor], mask: torch.Tensor
    ) -> Tuple[torch.Tensor, torch.Tensor]:
        """
        Return states by mask selection
        Args:
            states: states for the batch
            mask: boolean mask for selecting states; batch dimension should be the same as for states

        Returns:
            states filtered by mask
        """
        # LSTM in PyTorch returns a tuple of 2 tensors as a state
        return states[0][:, mask], states[1][:, mask]

    # Adapter method overrides
    def add_adapter(self, name: str, cfg: DictConfig):
        # Update the config with correct input dim
        cfg = self._update_adapter_cfg_input_dim(cfg)
        # Add the adapter
        super().add_adapter(name=name, cfg=cfg)

    def _update_adapter_cfg_input_dim(self, cfg: DictConfig):
        cfg = adapter_utils.update_adapter_cfg_input_dim(self, cfg, module_dim=self.pred_hidden)
        return cfg


class RNNTJoint(rnnt_abstract.AbstractRNNTJoint, Exportable, AdapterModuleMixin):
    """A Recurrent Neural Network Transducer Joint Network (RNN-T Joint Network).
    An RNN-T Joint network, comprised of a feedforward model.

    Args:
        jointnet: A dict-like object which contains the following key-value pairs.
            encoder_hidden: int specifying the hidden dimension of the encoder net.
            pred_hidden: int specifying the hidden dimension of the prediction net.
            joint_hidden: int specifying the hidden dimension of the joint net
            activation: Activation function used in the joint step. Can be one of
            ['relu', 'tanh', 'sigmoid'].

            Optionally, it may also contain the following:
            dropout: float, set to 0.0 by default. Optional dropout applied at the end of the joint net.

        num_classes: int, specifying the vocabulary size that the joint network must predict,
            excluding the RNNT blank token.

        vocabulary: Optional list of strings/tokens that comprise the vocabulary of the joint network.
            Unused and kept only for easy access for character based encoding RNNT models.

        log_softmax: Optional bool, set to None by default. If set as None, will compute the log_softmax()
            based on the value provided.

        preserve_memory: Optional bool, set to False by default. If the model crashes due to the memory
            intensive joint step, one might try this flag to empty the tensor cache in pytorch.

            Warning: This will make the forward-backward pass much slower than normal.
            It also might not fix the OOM if the GPU simply does not have enough memory to compute the joint.

        fuse_loss_wer: Optional bool, set to False by default.

            Fuses the joint forward, loss forward and
            wer forward steps. In doing so, it trades of speed for memory conservation by creating sub-batches
            of the provided batch of inputs, and performs Joint forward, loss forward and wer forward (optional),
            all on sub-batches, then collates results to be exactly equal to results from the entire batch.

            When this flag is set, prior to calling forward, the fields `loss` and `wer` (either one) *must*
            be set using the `RNNTJoint.set_loss()` or `RNNTJoint.set_wer()` methods.

            Further, when this flag is set, the following argument `fused_batch_size` *must* be provided
            as a non negative integer. This value refers to the size of the sub-batch.

            When the flag is set, the input and output signature of `forward()` of this method changes.
            Input - in addition to `encoder_outputs` (mandatory argument), the following arguments can be provided.

                - decoder_outputs (optional). Required if loss computation is required.

                - encoder_lengths (required)

                - transcripts (optional). Required for wer calculation.

                - transcript_lengths (optional). Required for wer calculation.

                - compute_wer (bool, default false). Whether to compute WER or not for the fused batch.

            Output - instead of the usual `joint` log prob tensor, the following results can be returned.

                - loss (optional). Returned if decoder_outputs, transcripts and transript_lengths are not None.

                - wer_numerator + wer_denominator (optional). Returned if transcripts, transcripts_lengths are provided
                    and compute_wer is set.

        fused_batch_size: Optional int, required if `fuse_loss_wer` flag is set. Determines the size of the
            sub-batches. Should be any value below the actual batch size per GPU.
    """

    @property
    def input_types(self):
        """Returns definitions of module input ports.
        """
        return {
            "encoder_outputs": NeuralType(('B', 'D', 'T'), AcousticEncodedRepresentation()),
            "decoder_outputs": NeuralType(('B', 'D', 'T'), EmbeddedTextType()),
            "encoder_lengths": NeuralType(tuple('B'), LengthsType(), optional=True),
            "transcripts": NeuralType(('B', 'T'), LabelsType(), optional=True),
            "transcript_lengths": NeuralType(tuple('B'), LengthsType(), optional=True),
            "compute_wer": NeuralType(optional=True),
        }

    @property
    def output_types(self):
        """Returns definitions of module output ports.
        """
        if not self._fuse_loss_wer:
            return {
                "outputs": NeuralType(('B', 'T', 'T', 'D'), LogprobsType()),
            }

        else:
            return {
                "loss": NeuralType(elements_type=LossType(), optional=True),
                "wer": NeuralType(elements_type=ElementType(), optional=True),
                "wer_numer": NeuralType(elements_type=ElementType(), optional=True),
                "wer_denom": NeuralType(elements_type=ElementType(), optional=True),
            }

    def _prepare_for_export(self, **kwargs):
        self._fuse_loss_wer = False
        self.log_softmax = False
        super()._prepare_for_export(**kwargs)

    def input_example(self, max_batch=1, max_dim=8192):
        """
        Generates input examples for tracing etc.
        Returns:
            A tuple of input examples.
        """
        B, T, U = max_batch, max_dim, max_batch
        encoder_outputs = torch.randn(B, self.encoder_hidden, T).to(next(self.parameters()).device)
        decoder_outputs = torch.randn(B, self.pred_hidden, U).to(next(self.parameters()).device)
        return (encoder_outputs, decoder_outputs)

    @property
    def disabled_deployment_input_names(self):
        """Implement this method to return a set of input names disabled for export"""
        return set(["encoder_lengths", "transcripts", "transcript_lengths", "compute_wer"])

    def __init__(
        self,
        jointnet: Dict[str, Any],
        num_classes: int,
        num_extra_outputs: int = 0,
        vocabulary: Optional[List] = None,
        log_softmax: Optional[bool] = None,
        preserve_memory: bool = False,
        fuse_loss_wer: bool = False,
        fused_batch_size: Optional[int] = None,
        experimental_fuse_loss_wer: Any = None,
    ):
        super().__init__()

        self.vocabulary = vocabulary

        self._vocab_size = num_classes
        self._num_extra_outputs = num_extra_outputs
        self._num_classes = num_classes + 1 + num_extra_outputs  # 1 is for blank

        if experimental_fuse_loss_wer is not None:
            # Override fuse_loss_wer from deprecated argument
            fuse_loss_wer = experimental_fuse_loss_wer

        self._fuse_loss_wer = fuse_loss_wer
        self._fused_batch_size = fused_batch_size

        if fuse_loss_wer and (fused_batch_size is None):
            raise ValueError("If `fuse_loss_wer` is set, then `fused_batch_size` cannot be None!")

        self._loss = None
        self._wer = None

        # Log softmax should be applied explicitly only for CPU
        self.log_softmax = log_softmax
        self.preserve_memory = preserve_memory

        if preserve_memory:
            logging.warning(
                "`preserve_memory` was set for the Joint Model. Please be aware this will severely impact "
                "the forward-backward step time. It also might not solve OOM issues if the GPU simply "
                "does not have enough memory to compute the joint."
            )

        # Required arguments
        self.encoder_hidden = jointnet['encoder_hidden']
        self.pred_hidden = jointnet['pred_hidden']
        self.joint_hidden = jointnet['joint_hidden']
        self.activation = jointnet['activation']

        # Optional arguments
        dropout = jointnet.get('dropout', 0.0)

        self.pred, self.enc, self.joint_net = self._joint_net_modules(
            num_classes=self._num_classes,  # add 1 for blank symbol
            pred_n_hidden=self.pred_hidden,
            enc_n_hidden=self.encoder_hidden,
            joint_n_hidden=self.joint_hidden,
            activation=self.activation,
            dropout=dropout,
        )

        # Flag needed for RNNT export support
        self._rnnt_export = False

        # to change, requires running ``model.temperature = T`` explicitly
        self.temperature = 1.0

    @typecheck()
    def forward(
        self,
        encoder_outputs: torch.Tensor,
        decoder_outputs: Optional[torch.Tensor],
        encoder_lengths: Optional[torch.Tensor] = None,
        transcripts: Optional[torch.Tensor] = None,
        transcript_lengths: Optional[torch.Tensor] = None,
        compute_wer: bool = False,
    ) -> Union[torch.Tensor, List[Optional[torch.Tensor]]]:
        # encoder = (B, D, T)
        # decoder = (B, D, U) if passed, else None
        encoder_outputs = encoder_outputs.transpose(1, 2)  # (B, T, D)

        if decoder_outputs is not None:
            decoder_outputs = decoder_outputs.transpose(1, 2)  # (B, U, D)

        if not self._fuse_loss_wer:
            if decoder_outputs is None:
                raise ValueError(
                    "decoder_outputs passed is None, and `fuse_loss_wer` is not set. "
                    "decoder_outputs can only be None for fused step!"
                )

            out = self.joint(encoder_outputs, decoder_outputs)  # [B, T, U, V + 1]
            return out

        else:
            # At least the loss module must be supplied during fused joint
            if self._loss is None or self._wer is None:
                raise ValueError("`fuse_loss_wer` flag is set, but `loss` and `wer` modules were not provided! ")

            # If fused joint step is required, fused batch size is required as well
            if self._fused_batch_size is None:
                raise ValueError("If `fuse_loss_wer` is set, then `fused_batch_size` cannot be None!")

            # When using fused joint step, both encoder and transcript lengths must be provided
            if (encoder_lengths is None) or (transcript_lengths is None):
                raise ValueError(
                    "`fuse_loss_wer` is set, therefore encoder and target lengths " "must be provided as well!"
                )

            losses = []
            wers, wer_nums, wer_denoms = [], [], []
            target_lengths = []
            batch_size = int(encoder_outputs.size(0))  # actual batch size

            # Iterate over batch using fused_batch_size steps
            for batch_idx in range(0, batch_size, self._fused_batch_size):
                begin = batch_idx
                end = min(begin + self._fused_batch_size, batch_size)

                # Extract the sub batch inputs
                # sub_enc = encoder_outputs[begin:end, ...]
                # sub_transcripts = transcripts[begin:end, ...]
                sub_enc = encoder_outputs.narrow(dim=0, start=begin, length=int(end - begin))
                sub_transcripts = transcripts.narrow(dim=0, start=begin, length=int(end - begin))

                sub_enc_lens = encoder_lengths[begin:end]
                sub_transcript_lens = transcript_lengths[begin:end]

                # Sub transcripts does not need the full padding of the entire batch
                # Therefore reduce the decoder time steps to match
                max_sub_enc_length = sub_enc_lens.max()
                max_sub_transcript_length = sub_transcript_lens.max()

                if decoder_outputs is not None:
                    # Reduce encoder length to preserve computation
                    # Encoder: [sub-batch, T, D] -> [sub-batch, T', D]; T' < T
                    if sub_enc.shape[1] != max_sub_enc_length:
                        sub_enc = sub_enc.narrow(dim=1, start=0, length=int(max_sub_enc_length))

                    # sub_dec = decoder_outputs[begin:end, ...]  # [sub-batch, U, D]
                    sub_dec = decoder_outputs.narrow(dim=0, start=begin, length=int(end - begin))  # [sub-batch, U, D]

                    # Reduce decoder length to preserve computation
                    # Decoder: [sub-batch, U, D] -> [sub-batch, U', D]; U' < U
                    if sub_dec.shape[1] != max_sub_transcript_length + 1:
                        sub_dec = sub_dec.narrow(dim=1, start=0, length=int(max_sub_transcript_length + 1))

                    # Perform joint => [sub-batch, T', U', V + 1]
                    sub_joint = self.joint(sub_enc, sub_dec)

                    del sub_dec

                    # Reduce transcript length to correct alignment
                    # Transcript: [sub-batch, L] -> [sub-batch, L']; L' <= L
                    if sub_transcripts.shape[1] != max_sub_transcript_length:
                        sub_transcripts = sub_transcripts.narrow(dim=1, start=0, length=int(max_sub_transcript_length))

                    # Compute sub batch loss
                    # preserve loss reduction type
                    loss_reduction = self.loss.reduction

                    # override loss reduction to sum
                    self.loss.reduction = None

                    # compute and preserve loss
                    loss_batch = self.loss(
                        log_probs=sub_joint,
                        targets=sub_transcripts,
                        input_lengths=sub_enc_lens,
                        target_lengths=sub_transcript_lens,
                    )
                    losses.append(loss_batch)
                    target_lengths.append(sub_transcript_lens)

                    # reset loss reduction type
                    self.loss.reduction = loss_reduction

                else:
                    losses = None

                # Update WER for sub batch
                if compute_wer:
                    sub_enc = sub_enc.transpose(1, 2)  # [B, T, D] -> [B, D, T]
                    sub_enc = sub_enc.detach()
                    sub_transcripts = sub_transcripts.detach()

                    # Update WER on each process without syncing
                    self.wer.update(
                        predictions=sub_enc,
                        predictions_lengths=sub_enc_lens,
                        targets=sub_transcripts,
                        targets_lengths=sub_transcript_lens,
                    )
<<<<<<< HEAD
=======
                    # Sync and all_reduce on all processes, compute global WER
                    wer, wer_num, wer_denom = self.wer.compute()
                    self.wer.reset()

                    wers.append(wer)
                    wer_nums.append(wer_num)
                    wer_denoms.append(wer_denom)
>>>>>>> 05d5218c

                del sub_enc, sub_transcripts, sub_enc_lens, sub_transcript_lens

            # Reduce over sub batches
            if losses is not None:
                losses = self.loss.reduce(losses, target_lengths)

            # Collect sub batch wer results
            if compute_wer:
                wer = sum(wers) / len(wers)
                wer_num = sum(wer_nums)
                wer_denom = sum(wer_denoms)
            else:
                wer = None
                wer_num = None
                wer_denom = None

            return losses, wer, wer_num, wer_denom

    def project_encoder(self, encoder_output: torch.Tensor) -> torch.Tensor:
        """
        Project the encoder output to the joint hidden dimension.

        Args:
            encoder_output: A torch.Tensor of shape [B, T, D]

        Returns:
            A torch.Tensor of shape [B, T, H]
        """
        return self.enc(encoder_output)

    def project_prednet(self, prednet_output: torch.Tensor) -> torch.Tensor:
        """
        Project the Prediction Network (Decoder) output to the joint hidden dimension.

        Args:
            prednet_output: A torch.Tensor of shape [B, U, D]

        Returns:
            A torch.Tensor of shape [B, U, H]
<<<<<<< HEAD
        """
        return self.pred(prednet_output)

    def joint_after_projection(self, f: torch.Tensor, g: torch.Tensor) -> torch.Tensor:
        """
=======
        """
        return self.pred(prednet_output)

    def joint_after_projection(self, f: torch.Tensor, g: torch.Tensor) -> torch.Tensor:
        """
>>>>>>> 05d5218c
        Compute the joint step of the network after projection.

        Here,
        B = Batch size
        T = Acoustic model timesteps
        U = Target sequence length
        H1, H2 = Hidden dimensions of the Encoder / Decoder respectively
        H = Hidden dimension of the Joint hidden step.
        V = Vocabulary size of the Decoder (excluding the RNNT blank token).

        NOTE:
            The implementation of this model is slightly modified from the original paper.
            The original paper proposes the following steps :
            (enc, dec) -> Expand + Concat + Sum [B, T, U, H1+H2] -> Forward through joint hidden [B, T, U, H] -- *1
            *1 -> Forward through joint final [B, T, U, V + 1].

            We instead split the joint hidden into joint_hidden_enc and joint_hidden_dec and act as follows:
            enc -> Forward through joint_hidden_enc -> Expand [B, T, 1, H] -- *1
            dec -> Forward through joint_hidden_dec -> Expand [B, 1, U, H] -- *2
            (*1, *2) -> Sum [B, T, U, H] -> Forward through joint final [B, T, U, V + 1].

        Args:
            f: Output of the Encoder model. A torch.Tensor of shape [B, T, H1]
            g: Output of the Decoder model. A torch.Tensor of shape [B, U, H2]

        Returns:
            Logits / log softmaxed tensor of shape (B, T, U, V + 1).
        """
        f = f.unsqueeze(dim=2)  # (B, T, 1, H)
        g = g.unsqueeze(dim=1)  # (B, 1, U, H)
        inp = f + g  # [B, T, U, H]

        del f, g

        # Forward adapter modules on joint hidden
        if self.is_adapter_available():
            inp = self.forward_enabled_adapters(inp)

        res = self.joint_net(inp)  # [B, T, U, V + 1]

        del inp

        if self.preserve_memory:
            torch.cuda.empty_cache()

        # If log_softmax is automatic
        if self.log_softmax is None:
            if not res.is_cuda:  # Use log softmax only if on CPU
                if self.temperature != 1.0:
                    res = (res / self.temperature).log_softmax(dim=-1)
                else:
                    res = res.log_softmax(dim=-1)
        else:
            if self.log_softmax:
                if self.temperature != 1.0:
                    res = (res / self.temperature).log_softmax(dim=-1)
                else:
                    res = res.log_softmax(dim=-1)

        return res

    def _joint_net_modules(self, num_classes, pred_n_hidden, enc_n_hidden, joint_n_hidden, activation, dropout):
        """
        Prepare the trainable modules of the Joint Network

        Args:
            num_classes: Number of output classes (vocab size) excluding the RNNT blank token.
            pred_n_hidden: Hidden size of the prediction network.
            enc_n_hidden: Hidden size of the encoder network.
            joint_n_hidden: Hidden size of the joint network.
            activation: Activation of the joint. Can be one of [relu, tanh, sigmoid]
            dropout: Dropout value to apply to joint.
        """
        pred = torch.nn.Linear(pred_n_hidden, joint_n_hidden)
        enc = torch.nn.Linear(enc_n_hidden, joint_n_hidden)

        if activation not in ['relu', 'sigmoid', 'tanh']:
            raise ValueError("Unsupported activation for joint step - please pass one of " "[relu, sigmoid, tanh]")

        activation = activation.lower()

        if activation == 'relu':
            activation = torch.nn.ReLU(inplace=True)
        elif activation == 'sigmoid':
            activation = torch.nn.Sigmoid()
        elif activation == 'tanh':
            activation = torch.nn.Tanh()

        layers = (
            [activation]
            + ([torch.nn.Dropout(p=dropout)] if dropout else [])
            + [torch.nn.Linear(joint_n_hidden, num_classes)]
        )
        return pred, enc, torch.nn.Sequential(*layers)

    # Adapter method overrides
    def add_adapter(self, name: str, cfg: DictConfig):
        # Update the config with correct input dim
        cfg = self._update_adapter_cfg_input_dim(cfg)
        # Add the adapter
        super().add_adapter(name=name, cfg=cfg)

    def _update_adapter_cfg_input_dim(self, cfg: DictConfig):
        cfg = adapter_utils.update_adapter_cfg_input_dim(self, cfg, module_dim=self.joint_hidden)
        return cfg

    @property
    def num_classes_with_blank(self):
        return self._num_classes

    @property
    def num_extra_outputs(self):
        return self._num_extra_outputs

    @property
    def loss(self):
        return self._loss

    def set_loss(self, loss):
        if not self._fuse_loss_wer:
            raise ValueError("Attempting to set loss module even though `fuse_loss_wer` is not set!")

        self._loss = loss

    @property
    def wer(self):
        return self._wer

    def set_wer(self, wer):
        if not self._fuse_loss_wer:
            raise ValueError("Attempting to set WER module even though `fuse_loss_wer` is not set!")

        self._wer = wer

    @property
    def fuse_loss_wer(self):
        return self._fuse_loss_wer

    def set_fuse_loss_wer(self, fuse_loss_wer, loss=None, metric=None):
        self._fuse_loss_wer = fuse_loss_wer

        self._loss = loss
        self._wer = metric

    @property
    def fused_batch_size(self):
        return self._fused_batch_size

    def set_fused_batch_size(self, fused_batch_size):
        self._fused_batch_size = fused_batch_size


class RNNTDecoderJoint(torch.nn.Module, Exportable):
    """
    Utility class to export Decoder+Joint as a single module
    """

    def __init__(self, decoder, joint):
        super().__init__()
        self.decoder = decoder
        self.joint = joint

    @property
    def input_types(self):
        state_type = NeuralType(('D', 'B', 'D'), ElementType())
        mytypes = {
            'encoder_outputs': NeuralType(('B', 'D', 'T'), AcousticEncodedRepresentation()),
            "targets": NeuralType(('B', 'T'), LabelsType()),
            "target_length": NeuralType(tuple('B'), LengthsType()),
            'input_states_1': state_type,
            'input_states_2': state_type,
        }

        return mytypes

    def input_example(self, max_batch=1, max_dim=1):
        decoder_example = self.decoder.input_example(max_batch=max_batch, max_dim=max_dim)
        state1, state2 = decoder_example[-1]
        return tuple([self.joint.input_example()[0]]) + decoder_example[:2] + (state1, state2)

    @property
    def output_types(self):
        return {
            "outputs": NeuralType(('B', 'T', 'T', 'D'), LogprobsType()),
            "prednet_lengths": NeuralType(tuple('B'), LengthsType()),
            "output_states_1": NeuralType((('D', 'B', 'D')), ElementType()),
            "output_states_2": NeuralType((('D', 'B', 'D')), ElementType()),
        }

    def forward(self, encoder_outputs, targets, target_length, input_states_1, input_states_2):
        decoder_outputs = self.decoder(targets, target_length, (input_states_1, input_states_2))
        decoder_output = decoder_outputs[0]
        decoder_length = decoder_outputs[1]
        input_states_1, input_states_2 = decoder_outputs[2][0], decoder_outputs[2][1]
        joint_output = self.joint(encoder_outputs, decoder_output)
        return (joint_output, decoder_length, input_states_1, input_states_2)


class RNNTDecoderJointSSL(torch.nn.Module):
    def __init__(self, decoder, joint):
        super().__init__()
        self.decoder = decoder
        self.joint = joint

    @property
    def needs_labels(self):
        return True

    @property
    def input_types(self):
        return {
            "encoder_output": NeuralType(('B', 'D', 'T'), AcousticEncodedRepresentation()),
            "targets": NeuralType(('B', 'T'), LabelsType()),
            "target_lengths": NeuralType(tuple('B'), LengthsType()),
        }

    @property
    def output_types(self):
        return {"log_probs": NeuralType(('B', 'T', 'D'), SpectrogramType())}

    def forward(self, encoder_output, targets, target_lengths):

        decoder, target_length, states = self.decoder(targets=targets, target_length=target_lengths)
        log_probs = self.joint(encoder_outputs=encoder_output, decoder_outputs=decoder)

        return log_probs


class SampledRNNTJoint(RNNTJoint):
    """A Sampled Recurrent Neural Network Transducer Joint Network (RNN-T Joint Network).
    An RNN-T Joint network, comprised of a feedforward model, where the vocab size will be sampled instead
    of computing the full vocabulary joint.

    Args:
        jointnet: A dict-like object which contains the following key-value pairs.
            encoder_hidden: int specifying the hidden dimension of the encoder net.
            pred_hidden: int specifying the hidden dimension of the prediction net.
            joint_hidden: int specifying the hidden dimension of the joint net
            activation: Activation function used in the joint step. Can be one of
            ['relu', 'tanh', 'sigmoid'].

            Optionally, it may also contain the following:
            dropout: float, set to 0.0 by default. Optional dropout applied at the end of the joint net.

        num_classes: int, specifying the vocabulary size that the joint network must predict,
            excluding the RNNT blank token.

        n_samples: int, specifies the number of tokens to sample from the vocabulary space,
            excluding the RNNT blank token. If a given value is larger than the entire vocabulary size,
            then the full vocabulary will be used.

        vocabulary: Optional list of strings/tokens that comprise the vocabulary of the joint network.
            Unused and kept only for easy access for character based encoding RNNT models.

        log_softmax: Optional bool, set to None by default. If set as None, will compute the log_softmax()
            based on the value provided.

        preserve_memory: Optional bool, set to False by default. If the model crashes due to the memory
            intensive joint step, one might try this flag to empty the tensor cache in pytorch.

            Warning: This will make the forward-backward pass much slower than normal.
            It also might not fix the OOM if the GPU simply does not have enough memory to compute the joint.

        fuse_loss_wer: Optional bool, set to False by default.

            Fuses the joint forward, loss forward and
            wer forward steps. In doing so, it trades of speed for memory conservation by creating sub-batches
            of the provided batch of inputs, and performs Joint forward, loss forward and wer forward (optional),
            all on sub-batches, then collates results to be exactly equal to results from the entire batch.

            When this flag is set, prior to calling forward, the fields `loss` and `wer` (either one) *must*
            be set using the `RNNTJoint.set_loss()` or `RNNTJoint.set_wer()` methods.

            Further, when this flag is set, the following argument `fused_batch_size` *must* be provided
            as a non negative integer. This value refers to the size of the sub-batch.

            When the flag is set, the input and output signature of `forward()` of this method changes.
            Input - in addition to `encoder_outputs` (mandatory argument), the following arguments can be provided.

                - decoder_outputs (optional). Required if loss computation is required.

                - encoder_lengths (required)

                - transcripts (optional). Required for wer calculation.

                - transcript_lengths (optional). Required for wer calculation.

                - compute_wer (bool, default false). Whether to compute WER or not for the fused batch.

            Output - instead of the usual `joint` log prob tensor, the following results can be returned.

                - loss (optional). Returned if decoder_outputs, transcripts and transript_lengths are not None.

                - wer_numerator + wer_denominator (optional). Returned if transcripts, transcripts_lengths are provided
                    and compute_wer is set.

        fused_batch_size: Optional int, required if `fuse_loss_wer` flag is set. Determines the size of the
            sub-batches. Should be any value below the actual batch size per GPU.
    """

    def __init__(
        self,
        jointnet: Dict[str, Any],
        num_classes: int,
        n_samples: int,
        vocabulary: Optional[List] = None,
        log_softmax: Optional[bool] = None,
        preserve_memory: bool = False,
        fuse_loss_wer: bool = False,
        fused_batch_size: Optional[int] = None,
    ):
        super().__init__(
            jointnet=jointnet,
            num_classes=num_classes,
            vocabulary=vocabulary,
            log_softmax=log_softmax,
            preserve_memory=preserve_memory,
            fuse_loss_wer=fuse_loss_wer,
            fused_batch_size=fused_batch_size,
        )
        self.n_samples = n_samples
        self.register_buffer('blank_id', torch.tensor([self.num_classes_with_blank - 1]), persistent=False)

    @typecheck()
    def forward(
        self,
        encoder_outputs: torch.Tensor,
        decoder_outputs: Optional[torch.Tensor],
        encoder_lengths: Optional[torch.Tensor] = None,
        transcripts: Optional[torch.Tensor] = None,
        transcript_lengths: Optional[torch.Tensor] = None,
        compute_wer: bool = False,
    ) -> Union[torch.Tensor, List[Optional[torch.Tensor]]]:
        # If in inference mode, revert to basic RNNT Joint behaviour.
        # Sampled RNNT is only used for training.
        if not torch.is_grad_enabled() or torch.is_inference_mode_enabled():
            # Simply call full tensor joint
            return super().forward(
                encoder_outputs=encoder_outputs,
                decoder_outputs=decoder_outputs,
                encoder_lengths=encoder_lengths,
                transcripts=transcripts,
                transcript_lengths=transcript_lengths,
                compute_wer=compute_wer,
            )

        if transcripts is None or transcript_lengths is None:
            logging.warning(
                "Sampled RNNT Joint currently only works with `fuse_loss_wer` set to True, "
                "and when `fused_batch_size` is a positive integer."
            )
            raise ValueError(
                "Sampled RNNT loss only works when the transcripts are provided during training."
                "Please ensure that you correctly pass the `transcripts` and `transcript_lengths`."
            )

        # encoder = (B, D, T)
        # decoder = (B, D, U) if passed, else None
        encoder_outputs = encoder_outputs.transpose(1, 2)  # (B, T, D)

        if decoder_outputs is not None:
            decoder_outputs = decoder_outputs.transpose(1, 2)  # (B, U, D)

        # At least the loss module must be supplied during fused joint
        if self._loss is None or self._wer is None:
            raise ValueError("`fuse_loss_wer` flag is set, but `loss` and `wer` modules were not provided! ")

        # If fused joint step is required, fused batch size is required as well
        if self._fused_batch_size is None:
            raise ValueError("If `fuse_loss_wer` is set, then `fused_batch_size` cannot be None!")

        # When using fused joint step, both encoder and transcript lengths must be provided
        if (encoder_lengths is None) or (transcript_lengths is None):
            raise ValueError(
                "`fuse_loss_wer` is set, therefore encoder and target lengths " "must be provided as well!"
            )

        losses = []
        wers, wer_nums, wer_denoms = [], [], []
        target_lengths = []
        batch_size = int(encoder_outputs.size(0))  # actual batch size

        # Iterate over batch using fused_batch_size steps
        for batch_idx in range(0, batch_size, self._fused_batch_size):
            begin = batch_idx
            end = min(begin + self._fused_batch_size, batch_size)

            # Extract the sub batch inputs
            # sub_enc = encoder_outputs[begin:end, ...]
            # sub_transcripts = transcripts[begin:end, ...]
            sub_enc = encoder_outputs.narrow(dim=0, start=begin, length=int(end - begin))
            sub_transcripts = transcripts.narrow(dim=0, start=begin, length=int(end - begin))

            sub_enc_lens = encoder_lengths[begin:end]
            sub_transcript_lens = transcript_lengths[begin:end]

            # Sub transcripts does not need the full padding of the entire batch
            # Therefore reduce the decoder time steps to match
            max_sub_enc_length = sub_enc_lens.max()
            max_sub_transcript_length = sub_transcript_lens.max()

            if decoder_outputs is not None:
                # Reduce encoder length to preserve computation
                # Encoder: [sub-batch, T, D] -> [sub-batch, T', D]; T' < T
                if sub_enc.shape[1] != max_sub_enc_length:
                    sub_enc = sub_enc.narrow(dim=1, start=0, length=int(max_sub_enc_length))

                # sub_dec = decoder_outputs[begin:end, ...]  # [sub-batch, U, D]
                sub_dec = decoder_outputs.narrow(dim=0, start=begin, length=int(end - begin))  # [sub-batch, U, D]

                # Reduce decoder length to preserve computation
                # Decoder: [sub-batch, U, D] -> [sub-batch, U', D]; U' < U
                if sub_dec.shape[1] != max_sub_transcript_length + 1:
                    sub_dec = sub_dec.narrow(dim=1, start=0, length=int(max_sub_transcript_length + 1))

                # Reduce transcript length to correct alignment
                # Transcript: [sub-batch, L] -> [sub-batch, L']; L' <= L
                if sub_transcripts.shape[1] != max_sub_transcript_length:
                    sub_transcripts = sub_transcripts.narrow(dim=1, start=0, length=int(max_sub_transcript_length))

                # Perform sampled joint => [sub-batch, T', U', {V' < V} + 1}]
                sub_joint, sub_transcripts_remapped = self.sampled_joint(
                    sub_enc, sub_dec, transcript=sub_transcripts, transcript_lengths=sub_transcript_lens
                )

                del sub_dec

                # Compute sub batch loss
                # preserve loss reduction type
                loss_reduction = self.loss.reduction

                # override loss reduction to sum
                self.loss.reduction = None

                # override blank idx in order to map to new vocabulary space
                # in the new vocabulary space, we set the mapping of the RNNT Blank from index V+1 to 0
                # So the loss here needs to be updated accordingly.
                # TODO: See if we can have some formal API for rnnt loss to update inner blank index.
                cached_blank_id = self.loss._loss.blank
                self.loss._loss.blank = 0

                # compute and preserve loss
                loss_batch = self.loss(
                    log_probs=sub_joint,
                    targets=sub_transcripts_remapped,  # Note: We have to use remapped transcripts here !
                    input_lengths=sub_enc_lens,
                    target_lengths=sub_transcript_lens,  # Note: Even after remap, the transcript lengths remain intact.
                )
                losses.append(loss_batch)
                target_lengths.append(sub_transcript_lens)

                # reset loss reduction type and blank id
                self.loss.reduction = loss_reduction
                self.loss._loss.blank = cached_blank_id

            else:
                losses = None

            # Update WER for sub batch
            if compute_wer:
                sub_enc = sub_enc.transpose(1, 2)  # [B, T, D] -> [B, D, T]
                sub_enc = sub_enc.detach()
                sub_transcripts = sub_transcripts.detach()

                # Update WER on each process without syncing
                self.wer.update(
                    predictions=sub_enc,
                    predictions_lengths=sub_enc_lens,
                    targets=sub_transcripts,
                    targets_lengths=sub_transcript_lens,
                )
<<<<<<< HEAD
=======

                # Sync and all_reduce on all processes, compute global WER
                wer, wer_num, wer_denom = self.wer.compute()
                self.wer.reset()

                wers.append(wer)
                wer_nums.append(wer_num)
                wer_denoms.append(wer_denom)
>>>>>>> 05d5218c

            del sub_enc, sub_transcripts, sub_enc_lens, sub_transcript_lens

        # Reduce over sub batches
        if losses is not None:
            losses = self.loss.reduce(losses, target_lengths)

        # Collect sub batch wer results
        if compute_wer:
            wer = sum(wers) / len(wers)
            wer_num = sum(wer_nums)
            wer_denom = sum(wer_denoms)
        else:
            wer = None
            wer_num = None
            wer_denom = None

        return losses, wer, wer_num, wer_denom

    def sampled_joint(
        self, f: torch.Tensor, g: torch.Tensor, transcript: torch.Tensor, transcript_lengths: torch.Tensor,
    ) -> torch.Tensor:
        """
        Compute the sampled joint step of the network.

        # Reference
        - [Memory-Efficient Training of RNN-Transducer with Sampled Softmax](https://arxiv.org/abs/2203.16868)

        Here,
        B = Batch size
        T = Acoustic model timesteps
        U = Target sequence length
        H1, H2 = Hidden dimensions of the Encoder / Decoder respectively
        H = Hidden dimension of the Joint hidden step.
        V = Vocabulary size of the Decoder (excluding the RNNT blank token).
        S = Sample size of vocabulary.

        NOTE:
            The implementation of this joint model is slightly modified from the original paper.
            The original paper proposes the following steps :
            (enc, dec) -> Expand + Concat + Sum [B, T, U, H1+H2] -> Forward through joint hidden [B, T, U, H] -- *1
            *1 -> Forward through joint final [B, T, U, V + 1].

            We instead split the joint hidden into joint_hidden_enc and joint_hidden_dec and act as follows:
            enc -> Forward through joint_hidden_enc -> Expand [B, T, 1, H] -- *1
            dec -> Forward through joint_hidden_dec -> Expand [B, 1, U, H] -- *2
            (*1, *2) -> Sum [B, T, U, H] -> Sample Vocab V_Pos (for target tokens) and V_Neg ->
            (V_Neg is sampled not uniformly by as a rand permutation of all vocab tokens, then eliminate
            all Intersection(V_Pos, V_Neg) common tokens to avoid duplication of loss) ->
            Concat new Vocab V_Sampled = Union(V_Pos, V_Neg)
            -> Forward partially through the joint final to create [B, T, U, V_Sampled]

        Args:
            f: Output of the Encoder model. A torch.Tensor of shape [B, T, H1]
            g: Output of the Decoder model. A torch.Tensor of shape [B, U, H2]
            transcript: Batch of transcripts. A torch.Tensor of shape [B, U]
            transcript_lengths: Batch of lengths of the transcripts. A torch.Tensor of shape [B]

        Returns:
            Logits / log softmaxed tensor of shape (B, T, U, V + 1).
        """
        # If under inference mode, ignore sampled joint and compute full joint.
        if self.training is False or torch.is_grad_enabled() is False or torch.is_inference_mode_enabled():
            # Simply call full tensor joint
            return super().joint(f=f, g=g)

        # Compute sampled softmax
        # f = [B, T, H1]
        f = self.enc(f)
        f.unsqueeze_(dim=2)  # (B, T, 1, H)

        # g = [B, U, H2]
        g = self.pred(g)
        g.unsqueeze_(dim=1)  # (B, 1, U, H)

        inp = f + g  # [B, T, U, H]

        del f, g

        # Forward adapter modules on joint hidden
        if self.is_adapter_available():
            inp = self.forward_enabled_adapters(inp)

        # Do partial forward of joint net (skipping the final linear)
        for module in self.joint_net[:-1]:
            inp = module(inp)  # [B, T, U, H]

        # Begin compute of sampled RNNT joint
        with torch.no_grad():
            # gather true labels
            transcript_vocab_ids = torch.unique(transcript)

            # augment with blank token id
            transcript_vocab_ids = torch.cat([self.blank_id, transcript_vocab_ids])

            # Remap the transcript label ids to new positions of label ids (in the transcript_vocab_ids)
            # This is necessary cause the RNNT loss doesnt care about the value, only the position of the ids
            # of the transcript tokens. We can skip this step for noise samples cause those are only used for softmax
            # estimation, not for computing actual label.
            # From `https://stackoverflow.com/a/68969697` - bucketize algo.
            t_ids = torch.arange(transcript_vocab_ids.size(0), device='cpu')
            mapping = {k: v for k, v in zip(transcript_vocab_ids.to('cpu'), t_ids)}

            # From `https://stackoverflow.com/questions/13572448`.
            palette, key = zip(*mapping.items())

            t_device = transcript.device
            key = torch.tensor(key, device=t_device)
            palette = torch.tensor(palette, device=t_device)

            # This step maps old token id to new token id in broadcasted manner.
            # For example, if original transcript tokens were [2, 1, 4, 5, 4, 1]
            # But after computing the unique token set of above we get
            # transcript_vocab_ids = [1, 2, 4, 5]  # note: pytorch returns sorted unique values thankfully
            # Then we get the index map of the new vocab ids as:
            # {0: 1, 1: 2, 2: 4, 3: 5}
            # Now we need to map the original transcript tokens to new vocab id space
            # So we construct the inverted map as follow :
            # {1: 0, 2: 1, 4: 2, 5: 3}
            # Then remap the original transcript tokens to new token ids
            # new_transcript = [1, 0, 2, 3, 2, 0]
            index = torch.bucketize(transcript.ravel(), palette)
            transcript = key[index].reshape(transcript.shape)
            transcript = transcript.to(t_device)

        # Extract out partial weight tensor and bias tensor of just the V_Pos vocabulary from the full joint.
        true_weights = self.joint_net[-1].weight[transcript_vocab_ids, :]
        true_bias = self.joint_net[-1].bias[transcript_vocab_ids]

        # Compute the transcript joint scores (only of vocab V_Pos)
        transcript_scores = torch.matmul(inp, true_weights.transpose(0, 1)) + true_bias

        # Construct acceptance criteria in vocab space, reject all tokens in Intersection(V_Pos, V_Neg)
        with torch.no_grad():
            # Instead of uniform sample, first we create arange V (ignoring blank), then randomly shuffle
            # this range of ids, then subset `n_samples` amount of vocab tokens out of the permuted tensor.
            # This is good because it guarentees that no token will ever be repeated in V_Neg;
            # which dramatically complicates loss calculation.
            # Further more, with this strategy, given a `n_samples` > V + 1; we are guarenteed to get the
            # V_Samples = V (i.e., full vocabulary will be used in such a case).
            # Useful to debug cases where you expect sampled vocab to get exact same training curve as
            # full vocab.
            sample_ids = torch.randperm(n=self.num_classes_with_blank - 1, device=transcript_scores.device)[
                : self.n_samples
            ]

            # We need to compute the intersection(V_Pos, V_Neg), then eliminate the intersection arguments
            # from inside V_Neg.

            # First, compute the pairwise commonality to find index inside `sample_ids` which match the token id
            # inside transcript_vocab_ids.
            # Note: It is important to ignore the hardcoded RNNT Blank token injected at id 0 of the transcript
            # vocab ids, otherwise the blank may occur twice, once for RNNT blank and once as negative sample,
            # doubling the gradient of the RNNT blank token.
            reject_samples = torch.where(transcript_vocab_ids[1:, None] == sample_ids[None, :])

            # Let accept samples be a set of ids which is a subset of sample_ids
            # such that intersection(V_Pos, accept_samples) is a null set.
            accept_samples = sample_ids.clone()

            # In order to construct such an accept_samples tensor, first we construct a bool map
            # and fill all the indices where there is a match inside of sample_ids.
            # reject_samples is a tuple (transcript_vocab_position, sample_position) which gives a
            # many to many map between N values of transript and M values of sample_ids.
            # We dont care about transcript side matches, only the ids inside of sample_ids that matched.
            sample_mask = torch.ones_like(accept_samples, dtype=torch.bool)
            sample_mask[reject_samples[1]] = False

            # Finally, compute the subset of tokens by selecting only those sample_ids which had no matches
            accept_samples = accept_samples[sample_mask]

        # Extract out partial weight tensor and bias tensor of just the V_Neg vocabulary from the full joint.
        sample_weights = self.joint_net[-1].weight[accept_samples, :]
        sample_bias = self.joint_net[-1].bias[accept_samples]

        # Compute the noise joint scores (only of vocab V_Neg) to be used for softmax
        # The quality of this sample determines the quality of the softmax gradient.
        # We use naive algo broadcasted over batch, but it is more efficient than sample level computation.
        # One can increase `n_samples` for better estimation of rejection samples and its gradient.
        noise_scores = torch.matmul(inp, sample_weights.transpose(0, 1)) + sample_bias

        # Finally, construct the sampled joint as the V_Sampled = Union(V_Pos, V_Neg)
        # Here, we simply concatenate the two tensors to construct the joint with V_Sampled vocab
        # because before we have properly asserted that Intersection(V_Pos, V_Neg) is a null set.
        res = torch.cat([transcript_scores, noise_scores], dim=-1)

        del inp

        if self.preserve_memory:
            torch.cuda.empty_cache()

        # If log_softmax is automatic
        if self.log_softmax is None:
            if not res.is_cuda:  # Use log softmax only if on CPU
                res = res.log_softmax(dim=-1)
        else:
            if self.log_softmax:
                res = res.log_softmax(dim=-1)

        return res, transcript


# Add the adapter compatible modules to the registry
for cls in [RNNTDecoder, RNNTJoint, SampledRNNTJoint]:
    if adapter_mixins.get_registered_adapter(cls) is None:
        adapter_mixins.register_adapter(cls, cls)  # base class is adapter compatible itself<|MERGE_RESOLUTION|>--- conflicted
+++ resolved
@@ -848,10 +848,6 @@
 
         Returns:
             Tuple of 2 tensors, each of shape [L, B, H], where
-<<<<<<< HEAD
-=======
-
->>>>>>> 05d5218c
                 L = Number of RNN layers
 
                 B = Batch size
@@ -1480,8 +1476,6 @@
                         targets=sub_transcripts,
                         targets_lengths=sub_transcript_lens,
                     )
-<<<<<<< HEAD
-=======
                     # Sync and all_reduce on all processes, compute global WER
                     wer, wer_num, wer_denom = self.wer.compute()
                     self.wer.reset()
@@ -1489,7 +1483,6 @@
                     wers.append(wer)
                     wer_nums.append(wer_num)
                     wer_denoms.append(wer_denom)
->>>>>>> 05d5218c
 
                 del sub_enc, sub_transcripts, sub_enc_lens, sub_transcript_lens
 
@@ -1530,19 +1523,11 @@
 
         Returns:
             A torch.Tensor of shape [B, U, H]
-<<<<<<< HEAD
         """
         return self.pred(prednet_output)
 
     def joint_after_projection(self, f: torch.Tensor, g: torch.Tensor) -> torch.Tensor:
         """
-=======
-        """
-        return self.pred(prednet_output)
-
-    def joint_after_projection(self, f: torch.Tensor, g: torch.Tensor) -> torch.Tensor:
-        """
->>>>>>> 05d5218c
         Compute the joint step of the network after projection.
 
         Here,
@@ -2014,8 +1999,6 @@
                     targets=sub_transcripts,
                     targets_lengths=sub_transcript_lens,
                 )
-<<<<<<< HEAD
-=======
 
                 # Sync and all_reduce on all processes, compute global WER
                 wer, wer_num, wer_denom = self.wer.compute()
@@ -2024,7 +2007,6 @@
                 wers.append(wer)
                 wer_nums.append(wer_num)
                 wer_denoms.append(wer_denom)
->>>>>>> 05d5218c
 
             del sub_enc, sub_transcripts, sub_enc_lens, sub_transcript_lens
 
