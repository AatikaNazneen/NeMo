# Copyright (c) 2021, NVIDIA CORPORATION.  All rights reserved.
#
# Licensed under the Apache License, Version 2.0 (the "License");
# you may not use this file except in compliance with the License.
# You may obtain a copy of the License at
#
#     http://www.apache.org/licenses/LICENSE-2.0
#
# Unless required by applicable law or agreed to in writing, software
# distributed under the License is distributed on an "AS IS" BASIS,
# WITHOUT WARRANTIES OR CONDITIONS OF ANY KIND, either express or implied.
# See the License for the specific language governing permissions and
# limitations under the License.

import itertools
import os
import re
import shutil
import tempfile
from collections import OrderedDict, defaultdict
from contextlib import contextmanager
from pathlib import Path
from typing import Any, Callable, Dict, Generator, Iterator, List, Literal, Mapping, Optional, Sized, Union

import pytorch_lightning as pl
import torch
from lightning_fabric.utilities.cloud_io import get_filesystem
from omegaconf import OmegaConf
from pytorch_lightning.callbacks.progress import TQDMProgressBar
from pytorch_lightning.callbacks.progress.tqdm_progress import _update_n
from pytorch_lightning.loops.fetchers import _DataFetcher
from pytorch_lightning.overrides.base import _LightningModuleWrapperBase
from pytorch_lightning.plugins import ClusterEnvironment
from pytorch_lightning.plugins.io.checkpoint_plugin import CheckpointIO
from pytorch_lightning.plugins.precision import MixedPrecisionPlugin
from pytorch_lightning.strategies.ddp import DDPStrategy
from pytorch_lightning.trainer.states import TrainerFn
from pytorch_lightning.trainer.trainer import Trainer
from torch.distributed.algorithms.ddp_comm_hooks.debugging_hooks import noop_hook
from torch.nn.parallel import DistributedDataParallel

from nemo.collections.nlp.modules.common.megatron.module import Float16Module
from nemo.core.connectors.save_restore_connector import SaveRestoreConnector
from nemo.core.optim import MainParamsOptimizerWrapper
from nemo.utils import AppState, logging
from nemo.utils.get_rank import is_global_rank_zero
from nemo.utils.model_utils import ckpt_to_dir, inject_model_parallel_rank, uninject_model_parallel_rank

try:
    from apex.transformer.pipeline_parallel.utils import get_num_microbatches

    HAVE_APEX = True

except (ImportError, ModuleNotFoundError):

    HAVE_APEX = False

try:
    from megatron.core import dist_checkpointing, parallel_state
    from megatron.core.dist_checkpointing.dict_utils import dict_list_map_outplace
    from megatron.core.dist_checkpointing.optimizer import (
        get_param_id_to_sharded_param_map,
        make_sharded_optimizer_tensor,
        optim_state_to_sharding_state,
    )
    from megatron.core.transformer.module import Float16Module as MCoreFloat16Module

    HAVE_MEGATRON_CORE = True

except (ImportError, ModuleNotFoundError):

    HAVE_MEGATRON_CORE = False


NEMO_MEGATRON_MODEL_PARALLEL_APPSTATE_OVERRIDE = "NEMO_MEGATRON_MODEL_PARALLEL_APPSTATE_OVERRIDE"


class NLPDDPStrategy(DDPStrategy):
    """ DDP plugin for Pytorch Lightning. Needed to customize DDP for model parallel models.

    Args:
        no_ddp_communication_hook: Disable DDP communication hook when using AMP-O2
        with FP32 gradient accumulation.
        nccl_communicator_config_path: Path to the yaml file with NCCL communicator options
    """

    def __init__(
        self,
        parallel_devices: Optional[List[torch.device]] = None,
        cluster_environment: ClusterEnvironment = None,
        checkpoint_io: Optional[CheckpointIO] = None,
        no_ddp_communication_hook: bool = False,
        nccl_communicator_config_path: Optional[str] = None,
        **kwargs: Union[Any, Dict[str, Any]],
    ) -> None:
        if not HAVE_APEX:
            raise ImportError(
                "Apex was not found. Please see the NeMo README for installation instructions: https://github.com/NVIDIA/NeMo#megatron-gpt."
            )

        if not HAVE_MEGATRON_CORE:
            raise ImportError(
                "megatron-core was not found. Please see the NeMo README for installation instructions: https://github.com/NVIDIA/NeMo#megatron-gpt."
            )
        super().__init__(parallel_devices, cluster_environment, checkpoint_io, **kwargs)

        self.no_ddp_communication_hook = no_ddp_communication_hook
        self.nccl_communicator_config_path = nccl_communicator_config_path

    def setup(self, trainer: "pl.Trainer") -> None:
        """
        Override setup() of DDPStrategy to avoid _sync_module_states(self.model) during eval as it can cause PP > 1 to hang
        due to assumption in DDPStrategy class that the same model is replicated across GPUs
        """
        trainer_fn = trainer.state.fn
        if trainer_fn == TrainerFn.FITTING:
            super().setup(trainer)
        else:
            assert self.accelerator is not None
            self.accelerator.setup(trainer)

            # move the model to the correct device
            self.model_to_device()
            self.setup_precision_plugin()
            assert self.model is not None

    def setup_distributed(self, global_rank: int = None, world_size: int = None) -> None:
        # call PTL init ddp
        super().setup_distributed()

        # init model parallel if needed
        if not parallel_state.model_parallel_is_initialized():
            app_state = AppState()

            if app_state.model_parallel_size is not None:
                self.init_model_parallel(app_state.global_rank, app_state.world_size)

    def configure_ddp(self):
        """ Override LightningModule ddp if using model parallel.
            Sets find_unused_parameters to False to use activation-checkpoint-recomputation.
        """

        if (hasattr(self.model, 'megatron_amp_O2') and self.model.megatron_amp_O2) or (
            hasattr(self.model, 'with_distributed_adam') and self.model.with_distributed_adam
        ):
            # do not use DDP if using megatron amp O2 or distributed optimizer
            self._model = _LightningModuleWrapperBase(self.model)
        else:
            app_state = AppState()

            if app_state.model_parallel_size is not None:

                logging.info(f"Configuring DDP for model parallelism.")

                # With model parallelism, multiple GPUs form a large "logical GPU"
                # this means that data parallel groups span multiple GPUs
                # and are non-trivial
                # TODO: for megatron-lm self.model is a list
                # Removing self.pre_configure_ddp() as DDP's 'find_unused_parameters' now defaults
                # to False in PTL 2.0 and hence pre_configure_ddp() is removed in ddp.py
                # self.pre_configure_ddp()
                # device_ids = self.determine_ddp_device_ids()
                self._model = DistributedDataParallel(
                    _LightningModuleWrapperBase(self.model),
                    process_group=parallel_state.get_data_parallel_group(),
                    **self._ddp_kwargs,
                )

                if self.no_ddp_communication_hook:
                    # When using custom gradient accumulation and allreduce, disable
                    # DDP communication hook that works on the gradient bucket.
                    # Instead, use the custom gradient function and communication hook,
                    # which is defined in the master optimizer wrapper.
                    self._model.require_backward_grad_sync = False
                    self._model.register_comm_hook(None, noop_hook)

            else:
                super().configure_ddp()

    def init_model_parallel(self, global_rank: int, world_size: int) -> None:
        """ Initializes Megatron-LM model parallel if using model parallelism.

        Args:
            global_rank (int): the global process index.
            world_size (int): the total number of GPUs, num_nodes * num_devices
        """
        app_state = AppState()

        # we initialize megatron-lm model parallel and data parallel groups
        # after initializing DDP with PTL.
        if app_state.model_parallel_size is not None:
            # destroy groups in case they have already been created
            # this happens with multiple calls to trainer.test for example
            parallel_state.destroy_model_parallel()
            if torch.distributed.is_initialized():
                parallel_state.initialize_model_parallel(
                    tensor_model_parallel_size=app_state.tensor_model_parallel_size,
                    pipeline_model_parallel_size=app_state.pipeline_model_parallel_size,
                    virtual_pipeline_model_parallel_size=app_state.virtual_pipeline_model_parallel_size,
                    pipeline_model_parallel_split_rank=app_state.pipeline_model_parallel_split_rank,
<<<<<<< HEAD
                    # use_fp8=app_state.use_fp8,
=======
                    nccl_communicator_config_path=self.nccl_communicator_config_path,
>>>>>>> c6cf2761
                )

                # assert that fake tp and pp rank match after model parallel init
                assert app_state.tensor_model_parallel_rank == parallel_state.get_tensor_model_parallel_rank()
                assert app_state.pipeline_model_parallel_rank == parallel_state.get_pipeline_model_parallel_rank()

                app_state.tensor_model_parallel_group = parallel_state.get_tensor_model_parallel_group()
                app_state.data_parallel_group = parallel_state.get_data_parallel_group()
                app_state.data_parallel_rank = parallel_state.get_data_parallel_rank()
                app_state.data_parallel_size = parallel_state.get_data_parallel_world_size()
                app_state.pipeline_model_parallel_group = parallel_state.get_pipeline_model_parallel_group()

                # create MPI process group for UCX-based communication APIs
                if app_state.init_mpi_proc_group:
                    torch.distributed.new_group(backend='mpi')

    def optimizer_sharded_state_dict(self):
        """
        Sharded state dictionary for an MainParamsOptimizerWrapper.
        Used to save and load the optimizer state when training with distributed_checkpoint.
        Returns:
            dict: The sharded state dictionary for the optimizer
        Raises:
            ValueError: If a parameter ID does not match any model sharded parameter.
        """

        optimizer = self.lightning_module.optimizers(use_pl_optimizer=False)  # MainParamsOptimizerWrapper

        model_sharded_state_dict = self.lightning_module.sharded_state_dict()

        # remove _extra_state
        model_sharded_state_dict = {
            key: value for key, value in model_sharded_state_dict.items() if not key.endswith('_extra_state')
        }

        if not isinstance(optimizer, MainParamsOptimizerWrapper):
            return optimizer.sharded_state_dict(model_sharded_state_dict)

        optimizer_state_dict = optimizer.state_dict()

        id_to_sharded_param_map = get_param_id_to_sharded_param_map(
            model_sharded_state_dict=model_sharded_state_dict,
            optim_params_iter=itertools.chain.from_iterable(g for g in optimizer.float16_groups),
        )

        # Convert fp32_from_fp16_params
        assert len(optimizer_state_dict['fp32_from_fp16_params']) == len(
            optimizer_state_dict['optimizer']['param_groups']
        )

        def get_safe(param_id):
            try:
                return id_to_sharded_param_map[param_id]
            except KeyError as e:
                raise ValueError(f'Param id {param_id} does not match any model sharded param') from e

        optimizer_state_dict['fp32_from_fp16_params'] = [
            [
                make_sharded_optimizer_tensor(get_safe(param_id), fp32_param, prefix=f'optimizer.state.fp32_param')
                for param_id, fp32_param in zip(state_group['params'], fp32_group)
            ]
            for fp32_group, state_group in zip(
                optimizer_state_dict['fp32_from_fp16_params'], optimizer_state_dict['optimizer']['param_groups']
            )
        ]

        # Convert state
        optim_state_to_sharding_state(optimizer_state_dict['optimizer'], id_to_sharded_param_map)

        return optimizer_state_dict

    def save_checkpoint(
        self, checkpoint: Dict[str, Any], filepath: Union[str, Path], storage_options: Optional[Any] = None
    ) -> None:
        app_state = AppState()
        """ PTL method which we override to accomodate distributed checkpoints and 
            the legacy model parallel checkpoints.

            When using megatron core, the distributed checkpointing library expects save functions to be
            called on every rank and internally does the rank checking.
        """

        # check if using distributed checkpointing
        if (
            hasattr(self.lightning_module, 'sharded_state_dict')
            and self.lightning_module.sharded_state_dict() is not None
        ):
            # converts the optimizer states to their sharded equivalents
            checkpoint['optimizer_states'] = [self.optimizer_sharded_state_dict()]

            # dist_checkpointing expects a directory so we will name the directory
            # using the path with the file extension removed
            checkpoint_dir = ckpt_to_dir(filepath)

            fs = get_filesystem(checkpoint_dir)
            if fs.isdir(checkpoint_dir) and dist_checkpointing.check_is_distributed_checkpoint(checkpoint_dir):
                logging.info(f'Distributed checkpoint at path {checkpoint_dir} already exists, skipping saving')
                return

            if is_global_rank_zero():
                fs.makedirs(checkpoint_dir, exist_ok=True)

            # remove device state_dict
            checkpoint['state_dict'] = OrderedDict([])

            dist_checkpointing.save(sharded_state_dict=checkpoint, checkpoint_dir=checkpoint_dir)
        else:
            # PTL override to accomodate model parallel checkpoints
            filepath = inject_model_parallel_rank(filepath)
            if self.is_global_zero or app_state.data_parallel_rank == 0:
                self.checkpoint_io.save_checkpoint(checkpoint, filepath, storage_options=storage_options)

    def load_model_state_dict(self, checkpoint: Mapping[str, Any]) -> None:
        # if using distributed checkpointing, the state dict logic is at the model level
        if (
            hasattr(self.lightning_module, 'sharded_state_dict')
            and self.lightning_module.sharded_state_dict() is not None
        ):
            return

        # legacy state dict logic, does not use megatron core
        else:

            # Release strict state dict matching when using Megatron AMP-O2 to skip matching
            # half-precision module wrapper module.
            # TODO: Refactor this to be more generic.
            model_key = None
            model_attr = None
            if hasattr(self.lightning_module, 'model'):
                model_key = 'model'
                model_attr = self.lightning_module.model
            elif hasattr(self.lightning_module, 'enc_dec_model'):
                model_key = 'enc_dec_model'
                model_attr = self.lightning_module.enc_dec_model
            if model_key is not None:
                if isinstance(model_attr, Float16Module) or isinstance(model_attr, MCoreFloat16Module):
                    new_state_dict = {}
                    for key in checkpoint['state_dict'].keys():
                        new_key = key.replace(f'{model_key}.', f'{model_key}.module.', 1)
                        new_state_dict[new_key] = checkpoint['state_dict'][key]
                    checkpoint['state_dict'] = new_state_dict

            self.lightning_module.load_state_dict(checkpoint["state_dict"])

    def _fix_tensors_device(self, ckpt: Dict) -> Dict:
        """ Ensure checkpoint tensors are on the correct device."""
        assert torch.cuda.is_initialized(), (torch.cuda.is_available(), torch.cuda.is_initialized())
        cur_dev = torch.device("cuda", index=torch.cuda.current_device())

        def _fix_device(t):
            if isinstance(t, torch.Tensor) and t.is_cuda and t.device != cur_dev:
                t = t.to(cur_dev)
            return t

        return dict_list_map_outplace(_fix_device, ckpt)

    def load_checkpoint(self, checkpoint_path: Union[str, Path]) -> Dict[str, Any]:
        """ PTL method which we override to integrate distributed checkpoints for model parallel models.
            In order to load distributed checkpoints we need to provide the sharded_state_dict to 
            the distributed load function. We get the sharded_state_dict from self.lightning_module
            which makes it convenient to have the loading logic happen at the strategy level.
        """

        fs = get_filesystem(checkpoint_path)

        # Check if using distributed checkpointing
        if (
            hasattr(self.lightning_module, 'sharded_state_dict')
            and self.lightning_module.sharded_state_dict() is not None
        ):

            # Distributed checkpoints must be directories.
            if not fs.isdir(checkpoint_path):
                raise ValueError(f'Distributed checkpoints should be a directory. Found: {checkpoint_path}.')

            sharded_state_dict = self.lightning_module.sharded_state_dict()

            checkpoint = {}

            # after dist_checkpointing.load, sharded tensors will be replaced with tensors
            checkpoint['state_dict'] = sharded_state_dict
            checkpoint['optimizer_states'] = [self.optimizer_sharded_state_dict()]

            checkpoint = dist_checkpointing.load(sharded_state_dict=checkpoint, checkpoint_dir=checkpoint_path)

            checkpoint = self._fix_tensors_device(checkpoint)

            return checkpoint

        # Legacy model parallel checkpointing logic, does not use megatron core
        else:
            # Try to read the checkpoint at `path`. If not exist, do not restore checkpoint.
            checkpoint_path = inject_model_parallel_rank(checkpoint_path)
            if not fs.exists(checkpoint_path):
                raise FileNotFoundError(f"Checkpoint at {checkpoint_path} not found. Aborting training.")
            torch.cuda.empty_cache()
            return self.checkpoint_io.load_checkpoint(checkpoint_path)

    def remove_checkpoint(self, filepath: Union[str, Path]) -> None:
        # check if filepath is a distributed checkpoint
        if (
            hasattr(self.lightning_module, 'sharded_state_dict')
            and self.lightning_module.sharded_state_dict() is not None
        ):
            if self.is_global_zero:
                shutil.rmtree(ckpt_to_dir(filepath))

        # legacy checkpoint logic, does not use megatron core
        else:
            app_state = AppState()
            # PTL override to accomodate model parallel checkpoints
            filepath = inject_model_parallel_rank(filepath)
            if self.is_global_zero or app_state.data_parallel_rank == 0:
                logging.info(f'Removing checkpoint: {filepath}')
                self.checkpoint_io.remove_checkpoint(filepath)

    @property
    def distributed_sampler_kwargs(self):
        app_state = AppState()
        if app_state.model_parallel_size is not None:
            # When using model parallel, data parallel groups are non-trivial and they
            # correspond to the logical GPUs. This means that the GPUs that form a
            # single logical GPU all need to get the same batch of data.
            distributed_sampler_kwargs = dict(
                num_replicas=app_state.data_parallel_size, rank=app_state.data_parallel_rank
            )
            return distributed_sampler_kwargs

        else:
            return super(NLPDDPStrategy, self).distributed_sampler_kwargs

    @property
    def restore_checkpoint_after_setup(self) -> bool:
        """ This needs to be True for distributed checkpointing because
            we require the model to have configured the optimizer before 
            deserializing the checkpoint.
        """
        return True


class NLPDDPStrategyNotebook(NLPDDPStrategy):
    """ Version of NLPDDPStrategy to be used in a Jupyter Notebook
    A large portion of Megatron code has DDP dependency, so it has been necessary to use NLPDDPStrategy even for
    single-GPU training (e.g. in a Jupyter notebook)
    A PTL 2.0 changes has prevented DDPStrategy to be used in a notebook.
    This version of NLPDDPStrategy enables megatron training in a notebook in PTL 2.0.
    """

    def _configure_launcher(self):
        self._launcher = None


class NLPSaveRestoreConnector(SaveRestoreConnector):
    def __init__(self) -> None:
        if not HAVE_APEX:
            logging.warning(
                "Apex was not found. Please see the NeMo README for installation instructions: https://github.com/NVIDIA/apex\n"
                "Megatron-based models require Apex to function correctly."
            )
            # raise ImportError(
            #    "Apex was not found. Please see the NeMo README for installation instructions: https://github.com/NVIDIA/NeMo#megatron-gpt."
            # )
        if not HAVE_MEGATRON_CORE:
            logging.warning(
                "megatron-core was not found. Please see the NeMo README for installation instructions: https://github.com/NVIDIA/NeMo#megatron-gpt."
            )
        super().__init__()

    def save_to(self, model, save_path: str):
        app_state = AppState()

        # Check if using distributed checkpointing
        dist_ckpt = hasattr(model, 'sharded_state_dict') and model.sharded_state_dict() is not None

        dist_ckpt_dir = None

        if (app_state.model_parallel_size is not None and app_state.model_parallel_size > 1) or dist_ckpt:

            dir_name = os.path.dirname(save_path)

            # dist ckpt calls save on every rank
            if dist_ckpt:
                # model weights is a directory
                dist_ckpt_dir = ckpt_to_dir(os.path.join(dir_name, self.model_weights_ckpt))
                fs = get_filesystem(dist_ckpt_dir)

                if fs.isdir(dist_ckpt_dir) and dist_checkpointing.check_is_distributed_checkpoint(dist_ckpt_dir):
                    logging.info(f'Distributed checkpoint at path {dist_ckpt_dir} already exists, skipping saving')
                else:
                    if is_global_rank_zero():
                        fs.makedirs(dist_ckpt_dir, exist_ok=True)

                    sharded_state_dict = model.sharded_state_dict()
                    # dist checkpoint needs torch.distributed to save the checkpoint
                    if parallel_state.is_unitialized():

                        def dummy():
                            return

                        if model.trainer.strategy.launcher is not None:
                            model.trainer.strategy.launcher.launch(dummy, trainer=model.trainer)
                        model.trainer.strategy.setup_environment()
                    dist_checkpointing.save(sharded_state_dict=sharded_state_dict, checkpoint_dir=dist_ckpt_dir)

            else:

                # first we save the weights for each model parallel rank
                if app_state.data_parallel_rank == 0:
                    if app_state.pipeline_model_parallel_size == 1:
                        mp_model_weights = os.path.join(
                            dir_name, f'mp_rank_{app_state.tensor_model_parallel_rank:02d}_' + self.model_weights_ckpt
                        )
                    else:
                        mp_model_weights = os.path.join(
                            dir_name,
                            f'tp_rank_{app_state.tensor_model_parallel_rank:02d}_pp_rank_{app_state.pipeline_model_parallel_rank:03d}_'
                            + self.model_weights_ckpt,
                        )

                    self._save_state_dict_to_disk(model.state_dict(), mp_model_weights)

            if torch.distributed.is_initialized():
                torch.distributed.barrier()

            # create nemo file from folder with all mp_ranks checkpoints
            if (
                app_state.pipeline_model_parallel_rank == 0
                and app_state.tensor_model_parallel_rank == 0
                and app_state.data_parallel_rank == 0
            ):
                with tempfile.TemporaryDirectory() as tmpdir:

                    if dist_ckpt:
                        shutil.move(str(dist_ckpt_dir), tmpdir)

                    elif app_state.pipeline_model_parallel_size == 1:
                        # move weights to the tmpdir
                        for tp_rank in range(app_state.tensor_model_parallel_size):
                            os.makedirs(os.path.join(tmpdir, f'mp_rank_{tp_rank:02d}'))
                            mp_model_weights = os.path.join(
                                dir_name, f'mp_rank_{tp_rank:02d}_' + self.model_weights_ckpt
                            )
                            shutil.move(
                                mp_model_weights,
                                os.path.join(tmpdir, f'mp_rank_{tp_rank:02d}', self.model_weights_ckpt),
                            )
                    else:
                        # move weights to the tmpdir
                        for tp_rank, pp_rank in itertools.product(
                            range(app_state.tensor_model_parallel_size), range(app_state.pipeline_model_parallel_size),
                        ):
                            os.makedirs(os.path.join(tmpdir, f'tp_rank_{tp_rank:02d}_pp_rank_{pp_rank:03d}'))
                            mp_model_weights = os.path.join(
                                dir_name, f'tp_rank_{tp_rank:02d}_pp_rank_{pp_rank:03d}_' + self.model_weights_ckpt
                            )
                            shutil.move(
                                mp_model_weights,
                                os.path.join(
                                    tmpdir, f'tp_rank_{tp_rank:02d}_pp_rank_{pp_rank:03d}', self.model_weights_ckpt
                                ),
                            )

                    # create config and artifacts in tmpdir
                    config_yaml = os.path.join(tmpdir, self.model_config_yaml)
                    model.to_config_file(path2yaml_file=config_yaml)
                    if hasattr(model, 'artifacts') and model.artifacts is not None:
                        self._handle_artifacts(model, nemo_file_folder=tmpdir)
                        self._update_artifact_paths(model, path2yaml_file=config_yaml)

                    # create tar file
                    self._make_nemo_file_from_folder(save_path, tmpdir)

        else:
            return super().save_to(model, save_path)

    def modify_state_dict(self, conf, state_dict):
        if conf.get('megatron_legacy', False):
            new_state_dict = {}
            for key in state_dict.keys():
                new_key = key.replace('bert_model.language_model', 'bert_model.model.language_model')
                new_key = new_key.replace('transformer', 'encoder')
                new_key = new_key.replace('.attention.', '.self_attention.')
                new_state_dict[new_key] = state_dict[key]
            state_dict = new_state_dict

        if conf.get('megatron_amp_O2', False):
            new_state_dict = {}
            for key in state_dict.keys():
                new_key = key.replace('model.', 'model.module.', 1)
                new_state_dict[new_key] = state_dict[key]
            state_dict = new_state_dict

        # compatibility for inductor in inference
        if not conf.get('inductor', False):
            new_state_dict = {}
            for key in state_dict.keys():
                new_key = key.replace('._orig_mod', '', 1)
                new_state_dict[new_key] = state_dict[key]
            state_dict = new_state_dict

        # Modify state key for Dreambooth inference
        if (
            conf.get('target')
            == 'nemo.collections.multimodal.models.stable_diffusion.ldm.ddpm.MegatronLatentDiffusion'
        ):
            new_state_dict = {}
            for key in state_dict.keys():
                new_key = key.replace('unet', 'model.diffusion_model')
                new_key = new_key.replace('vae', 'first_stage_model')
                new_key = new_key.replace('text_encoder', 'cond_stage_model')
                new_key = new_key.replace('.noise_scheduler', '')
                new_state_dict[new_key] = state_dict[key]
            state_dict = new_state_dict

        loaded_keys = state_dict.keys()
        if 'model.model.diffusion_model.input_blocks.1.0.in_layers.2.weight' in loaded_keys:
            new_state_dict = {}
            # GroupNormOpt fuses activation function to one layer, thus the indexing of weights are shifted for following
            def should_process(key):
                base_str = "model.model.diffusion_model."
                blocks = ["input_blocks", "middle_block", "output_blocks"]
                for block in blocks:
                    for layer_type in ["in_layers", "out_layers"]:
                        for index in [2, 3]:  # The layers index.
                            for param in ["weight", "bias"]:
                                if block == 'middle_block':
                                    for num in [0, 2]:
                                        template = f"{base_str}{block}.{num}.{layer_type}.{index}.{param}"
                                        if key == template:
                                            return True
                                else:
                                    for num in range(12):  # 12 blocks, adjust as needed.
                                        template = f"{base_str}{block}.{num}.0.{layer_type}.{index}.{param}"
                                        if key == template:
                                            return True
                return False

            for key_ in state_dict.keys():
                if key_ == "model.cond_stage_model.transformer.text_model.embeddings.position_ids":
                    continue
                if should_process(key_):
                    s = key_.split('.')
                    idx = int(s[-2])
                    new_key_ = ".".join(s[:-2] + [str(int(idx - 1))] + [s[-1]])
                    new_state_dict[new_key_] = state_dict[key_]
                else:
                    new_state_dict[key_] = state_dict[key_]
            state_dict = new_state_dict

        return state_dict

    def _load_state_dict_from_disk(self, model_weights, map_location=None):
        # if model_weights with the extension removed is a directory, we assume it is a distributed checkpoint
        # we need to defer loading the state dict so we return None
        uninject_model_weights = uninject_model_parallel_rank(model_weights)

        # legacy model_weights will have mp rank injected
        if os.path.isfile(model_weights):
            return super()._load_state_dict_from_disk(model_weights, map_location)

        # dist checkpoint will be a dir
        elif os.path.isdir(os.path.splitext(uninject_model_weights)[0]):
            return None
        else:
            raise ValueError(f'Expected {model_weights} to be a file or directory.')

    def restore_from(
        self,
        calling_cls,
        restore_path: str,
        override_config_path: Optional[Union[OmegaConf, str]] = None,
        map_location: Optional[torch.device] = None,
        strict: bool = True,
        return_config: bool = False,
        trainer: Trainer = None,
    ):
        """
        Restores model instance (weights and configuration) into .nemo file

        Args:
            restore_path: path to .nemo file from which model should be instantiated
            override_config_path: path to a yaml config that will override the internal
                config file or an OmegaConf / DictConfig object representing the model config.
            map_location: Optional torch.device() to map the instantiated model to a device.
                By default (None), it will select a GPU if available, falling back to CPU otherwise.
            strict: Passed to load_state_dict. By default True
            return_config: If set to true, will return just the underlying config of the restored
                model as an OmegaConf DictConfig object without instantiating the model.

        Example:
            ```
            model = nemo.collections.nlp.models.TextClassification.restore_from('asr.nemo')
            assert isinstance(model, nemo.collections.nlp.models.TextClassification)
            ```

        Returns:
            An instance of type cls or its underlying config (if return_config is set).
        """

        # Get path where the command is executed - the artifacts will be "retrieved" there
        # (original .nemo behavior)
        loaded_params = super().load_config_and_state_dict(
            calling_cls, restore_path, override_config_path, map_location, strict, return_config, trainer,
        )
        if not isinstance(loaded_params, tuple) or return_config is True:
            return loaded_params
        conf, instance, state_dict = loaded_params

        # if we're using dist checkpointing then state_dict will be None
        if state_dict is None:
            # dist checkpointing needs torch.distributed to load the checkpoint
            if parallel_state.is_unitialized():

                def dummy():
                    return

                if trainer.strategy.launcher is not None:
                    trainer.strategy.launcher.launch(dummy, trainer=trainer)
                trainer.strategy.setup_environment()

            with tempfile.TemporaryDirectory() as tmpdir:
                # Check if self.model_extracted_dir is set, and is a valid path
                if self.model_extracted_dir is not None and os.path.isdir(self.model_extracted_dir):
                    # Log that NeMo will use the provided `model_extracted_dir`
                    logging.info(
                        f"Restoration will occur within pre-extracted directory : " f"`{self.model_extracted_dir}`."
                    )

                    # Override `tmpdir` above with the pre-extracted `model_extracted_dir`
                    tmpdir = self.model_extracted_dir

                else:
                    # Extract the nemo file into the temporary directory
                    self._unpack_nemo_file(
                        path2file=restore_path, out_folder=tmpdir, extract_config_only=return_config is True
                    )
                checkpoint = {}
                sharded_state_dict = instance.sharded_state_dict()
                checkpoint['state_dict'] = sharded_state_dict
                # remove model weights extension
                tmp_model_weights_ckpt = os.path.join(tmpdir, self.model_weights_ckpt)
                tmp_model_weights_dir = os.path.splitext(tmp_model_weights_ckpt)[0]
                assert os.path.isdir(tmp_model_weights_dir), f'Expected {tmp_model_weights_dir} to be a directory.'
                checkpoint = dist_checkpointing.load(
                    sharded_state_dict=checkpoint, checkpoint_dir=tmp_model_weights_dir
                )
                instance.on_load_checkpoint(checkpoint)
                if hasattr(instance, 'setup_transformer_engine_tp_groups'):
                    instance.setup_transformer_engine_tp_groups()

        else:
            state_dict = self.modify_state_dict(conf, state_dict)
            super().load_instance_with_state_dict(instance, state_dict, strict)
        logging.info(f'Model {instance.__class__.__name__} was successfully restored from {restore_path}.')
        return instance


class PipelineMixedPrecisionPlugin(MixedPrecisionPlugin):
    """ Overrides PTL autocasting to not wrap training/val/test_step.
        We do this because we have the megatron-core fwd/bwd functions in training_step.
        This means .backward is being called in training_step so we do not want the whole
        step wrapped in autocast.

        We instead wrap the fwd_output_and_loss_func that is passed to the megatron-core fwd/bwd functions.
    """

    def __init__(
        self,
        precision: Literal["16-mixed", "bf16-mixed"],
        device: str,
        scaler: Optional[torch.cuda.amp.GradScaler] = None,
    ) -> None:
        super().__init__(precision, device, scaler=scaler)
        dtype = None
        # MixedPrecisionPlugin class in PTL >= 2.0 takes only "16-mixed" or "bf16-mixed" for precision arg
        if precision == '16-mixed':
            dtype = torch.float16
        elif precision == 'bf16-mixed':
            dtype = torch.bfloat16

        torch.set_autocast_gpu_dtype(dtype)

    @contextmanager
    def forward_context(self) -> Generator[None, None, None]:
        """Have the PTL context manager do nothing."""
        yield


class GradScaler(torch.cuda.amp.GradScaler):
    """
    Gradient sclaer for model-parallel inf check. The inf in gradients are checked across tensor-parallel
    ranks in (1) executing optimizer step and (2) gradient scaler update.

    """

    def __init__(
        self,
        init_scale=2.0 ** 16,
        growth_factor=2.0,
        backoff_factor=0.5,
        growth_interval=2000,
        enabled=True,
        hysteresis=1,
    ):
        super().__init__(
            init_scale=init_scale,
            growth_factor=growth_factor,
            backoff_factor=backoff_factor,
            growth_interval=growth_interval,
            enabled=enabled,
        )
        self.optimizer_update_skipped: Optional[bool] = None
        self.hysteresis = hysteresis
        self._hysteresis_tracker = self.hysteresis

    def _unscale_grads_(self, optimizer, *args):
        if getattr(optimizer, "_custom_amp_unscale_grads", False):
            return optimizer.unscale_grads(*args)
        else:
            return super()._unscale_grads_(optimizer, *args)

    def _maybe_opt_step(self, optimizer, optimizer_state, *args, **kwargs):
        retval = None
        found_inf = torch.cuda.FloatTensor([sum(v.item() for v in optimizer_state["found_inf_per_device"].values())])

        # Update across all model parallel instances.
        torch.distributed.all_reduce(
            found_inf, op=torch.distributed.ReduceOp.MAX, group=parallel_state.get_model_parallel_group()
        )

        if found_inf.item() == 0:
            retval = optimizer.step(*args, **kwargs)
            self.optimizer_update_skipped = False
        else:
            self.optimizer_update_skipped = True
        return retval

    def update(self, new_scale=None):
        """
        Updates to native grad scaler update function.
        1. Check inf across model-parallel ranks.
        2. Update hysteresis tracker.
        3. Apply hysteresis to grad scale update.
        """
        if not self._enabled:
            return

        _scale, _growth_tracker = self._check_scale_growth_tracker("update")

        if new_scale is not None:
            # Accept a new user-defined scale.
            if isinstance(new_scale, float):
                self._scale.fill_(new_scale)  # type: ignore[union-attr]
            else:
                reason = "new_scale should be a float or a 1-element torch.cuda.FloatTensor with requires_grad=False."
                assert isinstance(new_scale, torch.cuda.FloatTensor), reason  # type: ignore[attr-defined]
                assert new_scale.numel() == 1, reason
                assert new_scale.requires_grad is False, reason
                self._scale.copy_(new_scale)  # type: ignore[union-attr]
        else:
            # Consume shared inf/nan data collected from optimizers to update the scale.
            # If all found_inf tensors are on the same device as self._scale, this operation is asynchronous.
            found_infs = [
                found_inf.to(device=_scale.device, non_blocking=True)
                for state in self._per_optimizer_states.values()
                for found_inf in state["found_inf_per_device"].values()
            ]

            assert len(found_infs) > 0, "No inf checks were recorded prior to update."

            found_inf_combined = found_infs[0]

            # Update across all model parallel instances.
            torch.distributed.all_reduce(
                found_inf_combined, op=torch.distributed.ReduceOp.MAX, group=parallel_state.get_model_parallel_group()
            )

            if len(found_infs) > 1:
                for i in range(1, len(found_infs)):
                    found_inf = found_infs[i]
                    # Update across all model parallel instances.
                    torch.distributed.all_reduce(
                        found_inf, op=torch.distributed.ReduceOp.MAX, group=parallel_state.get_model_parallel_group()
                    )
                    found_inf_combined += found_inf

            if found_inf_combined > 0:
                self._hysteresis_tracker -= 1
                if self._hysteresis_tracker <= 0:
                    # When hysteresis becomes zero, follow the native grad scale update rule.
                    # Increase scale and reset growth tracker
                    torch._amp_update_scale_(
                        _scale,
                        _growth_tracker,
                        found_inf_combined,
                        self._growth_factor,
                        self._backoff_factor,
                        self._growth_interval,
                    )
                else:
                    # Only reset the growth tracker when hysteresis is larger than zero
                    _growth_tracker.fill_(0.0)
            else:
                # When no inf found, follow the native grad scale update rule.
                # Increment growth_tracker, update scale when growth tracker reaches the interval, and
                # reset the hysteresis tracker.
                torch._amp_update_scale_(
                    _scale,
                    _growth_tracker,
                    found_inf_combined,
                    self._growth_factor,
                    self._backoff_factor,
                    self._growth_interval,
                )
                self._hysteresis_tracker = self.hysteresis

        # To prepare for next iteration, clear the data collected from optimizers this iteration.
        self._per_optimizer_states = defaultdict(torch.cuda.amp.grad_scaler._refresh_per_optimizer_state)

    def state_dict(self):
        """
        Add hysteresis_tracker to the native functions' state_dict
        """
        return (
            {
                "scale": self.get_scale(),
                "growth_factor": self._growth_factor,
                "backoff_factor": self._backoff_factor,
                "growth_interval": self._growth_interval,
                "_growth_tracker": self._get_growth_tracker(),
                "_hysteresis_tracker": self._hysteresis_tracker,
            }
            if self._enabled
            else {}
        )

    def load_state_dict(self, state_dict):
        """
        Load hysteresis_tracker in addition to the state dict of the native function
        """
        if not self._enabled:
            return

        if len(state_dict) == 0:
            raise RuntimeError(
                "The source state dict is empty, possibly because it was saved "
                "from a disabled instance of GradScaler."
            )

        self._init_scale = state_dict["scale"]
        if self._scale is not None:
            self._scale.fill_(state_dict["scale"])
        self._growth_factor = state_dict["growth_factor"]
        self._backoff_factor = state_dict["backoff_factor"]
        self._growth_interval = state_dict["growth_interval"]
        self._init_growth_tracker = state_dict["_growth_tracker"]
        if self._growth_tracker is not None:
            self._growth_tracker.fill_(state_dict["_growth_tracker"])
        if "_hysterisis_tracker" in state_dict:
            self._hysteresis_tracker = state_dict["_hysterisis_tracker"]
        else:
            self._hysteresis_tracker = 1


class MegatronHalfPrecisionPlugin(MixedPrecisionPlugin):
    """
    Plugin for Half (FP16 and BF16) precision training.
    This plugin assumes the use of the optimizer with master parameters (fp32).
    This plugin uses half-precision at all operators in the model so need of input precision
    at each layer operator.

    Args:
        precision: Whether to use ``torch.float16`` (``16``) or ``torch.bfloat16`` (``'bf16'``).
        device: The device for ``torch.autocast``.
        scaler: An optional :class:`torch.cuda.amp.GradScaler` to use.
    """

    def __init__(
        self, precision: Union[str, int], device: str, scaler: Optional[torch.cuda.amp.GradScaler] = None
    ) -> None:
        super().__init__(precision, device, scaler)
        dtype = None
        # MixedPrecisionPlugin class in PTL >= 2.0 takes only "16-mixed" or "bf16-mixed" for precision arg
        if precision == "16-mixed":
            dtype = torch.float16
        elif precision == "bf16-mixed":
            dtype = torch.bfloat16

        torch.set_autocast_gpu_dtype(dtype)

    def optimizer_step(
        self,
        optimizer: torch.optim.Optimizer,
        model: Union["pl.LightningModule", torch.nn.Module],
        closure: Callable[[], Any],
        **kwargs: Any,
    ) -> None:
        assert isinstance(
            optimizer, MainParamsOptimizerWrapper
        ), "MegatronHalfPrecisionPlugin supports only the optimizer with master parameters"

        if self.scaler is None:
            assert optimizer.fp32_grad_accumulation, "BF16 uses FP32 grad accumulation"
            _ = closure()
            self._after_closure(model, optimizer)
            return optimizer.step(**kwargs)

        assert not optimizer.fp32_grad_accumulation, "FP16 uses FP16 grad accumulation"
        closure_result = closure()

        # TODO: Add an option for merged all-reduce

        # cast fp16 grads to fp32 and copy to main grads, which are used for unscale and param update
        optimizer.copy_model_grads_to_main_grads()
        # `unscale` after the closure is executed but before the `on_before_optimizer_step` hook.
        # unscale main (fp32) gradients
        self.scaler.unscale_(optimizer)
        self._after_closure(model, optimizer)
        skipped_backward = closure_result is None
        # in manual optimization, the closure does not return a value
        if not isinstance(model, pl.LightningModule) or not model.automatic_optimization or not skipped_backward:
            # note: the scaler will skip the `optimizer.step` if nonfinite gradients are found
            self.scaler.step(optimizer, **kwargs)
            self.scaler.update()

    @contextmanager
    def forward_context(self) -> Generator[None, None, None]:
        """ No explicit precision casting. Inputs are supposed to be manually casted """
        try:
            yield
        finally:
            pass


class GlobalBatchDataFetcher(_DataFetcher):
    """ Overrides PTL DataFetcher. Used to fetch global batches."""

    def __init__(self, prefetch_batches: int = 0, store_on_device: bool = False) -> None:

        if not HAVE_APEX:
            logging.warning("Apex was not found. Using model parallel or megatron models will error out.")
        if not HAVE_MEGATRON_CORE:
            logging.warning("Megatron-core was not found. Using model parallel or megatron models will error out..")

        super().__init__(prefetch_batches=prefetch_batches, store_on_device=store_on_device)

    def _fetch_next_batch(self, iterator: Iterator) -> None:
        start_output = self.on_fetch_start()
        batch = [next(iterator) for _ in range(get_num_microbatches())]
        self.fetched += 1
        if not self.prefetch_batches and self._has_len:
            # when we don't prefetch but the dataloader is sized, we use the length for `done`
            dataloader = self.dataloader
            assert isinstance(dataloader, Sized)  # `_has_len` is True
            self.done = self.fetched >= len(dataloader)
        self.on_fetch_end(batch, start_output)


class CustomProgressBar(TQDMProgressBar):
    """
    Add CustomProgressBar to remove 's/it' and display progress per step instead of per microbatch
    for megatron models
    """

    def get_current_epoch_step(self, trainer):
        """
        Get the value of step within an epoch
        """
        return trainer.fit_loop.epoch_loop.automatic_optimization.optim_progress.optimizer.step.current.completed

    def init_train_tqdm(self):
        """
        Override bar_format to not have 's/it'
        """
        self.bar = super().init_train_tqdm()
        self.bar.bar_format = "{desc}: {percentage:3.0f}%|{bar}| {n_fmt}/{total_fmt} [{elapsed}<{remaining}{postfix}]"
        return self.bar

    def on_train_epoch_start(self, trainer, *_):
        if trainer.max_steps > 0 and (trainer.ckpt_path is not None):
            # while resuming from a ckpt use trainer.max_steps as the total for progress bar as trainer.num_training_batches
            # is truncated to max_steps - step being resumed at
            num_training_batches = trainer.max_steps
        else:
            num_training_batches = trainer.num_training_batches
        self.train_progress_bar.reset(num_training_batches)
        self.train_progress_bar.initial = 0
        self.train_progress_bar.set_description(f"Epoch {trainer.current_epoch}")

    def on_train_batch_end(self, trainer, pl_module, *_, **__):
        """
        Override parent class on_train_batch_end to update progress bar per global batch instead of per microbatch
        """
        n = self.get_current_epoch_step(trainer)
        if self._should_update(n, self.train_progress_bar.total):
            _update_n(self.train_progress_bar, n)
            self.train_progress_bar.set_postfix(self.get_metrics(trainer, pl_module))<|MERGE_RESOLUTION|>--- conflicted
+++ resolved
@@ -198,11 +198,7 @@
                     pipeline_model_parallel_size=app_state.pipeline_model_parallel_size,
                     virtual_pipeline_model_parallel_size=app_state.virtual_pipeline_model_parallel_size,
                     pipeline_model_parallel_split_rank=app_state.pipeline_model_parallel_split_rank,
-<<<<<<< HEAD
-                    # use_fp8=app_state.use_fp8,
-=======
                     nccl_communicator_config_path=self.nccl_communicator_config_path,
->>>>>>> c6cf2761
                 )
 
                 # assert that fake tp and pp rank match after model parallel init
@@ -278,7 +274,7 @@
         self, checkpoint: Dict[str, Any], filepath: Union[str, Path], storage_options: Optional[Any] = None
     ) -> None:
         app_state = AppState()
-        """ PTL method which we override to accomodate distributed checkpoints and 
+        """ PTL method which we override to accomodate distributed checkpoints and
             the legacy model parallel checkpoints.
 
             When using megatron core, the distributed checkpointing library expects save functions to be
@@ -361,7 +357,7 @@
 
     def load_checkpoint(self, checkpoint_path: Union[str, Path]) -> Dict[str, Any]:
         """ PTL method which we override to integrate distributed checkpoints for model parallel models.
-            In order to load distributed checkpoints we need to provide the sharded_state_dict to 
+            In order to load distributed checkpoints we need to provide the sharded_state_dict to
             the distributed load function. We get the sharded_state_dict from self.lightning_module
             which makes it convenient to have the loading logic happen at the strategy level.
         """
@@ -437,7 +433,7 @@
     @property
     def restore_checkpoint_after_setup(self) -> bool:
         """ This needs to be True for distributed checkpointing because
-            we require the model to have configured the optimizer before 
+            we require the model to have configured the optimizer before
             deserializing the checkpoint.
         """
         return True
