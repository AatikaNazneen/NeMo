--- conflicted
+++ resolved
@@ -100,10 +100,7 @@
             raise ValueError('Virtual pipeline model parallel is only supported when using megatron_amp_O2')
 
         # build_model returns a list of modules which are used for interleaved pipeline parallelism
-        if isinstance(self.trainer.accelerator, CPUAccelerator):
-            self.model = build_model_cpu(
-                model_provider_func=self.model_provider_func,
-                wrap_with_ddp=False,
+        if isinstance(self.trainer.accelerator, CPUAccelerator):ssh-keygen -f "/home/eharper/.ssh/known_hosts" -R "github.com"
                 virtual_pipeline_model_parallel_size=self.cfg.get('virtual_pipeline_model_parallel_size', None),
             )
         else:
@@ -833,16 +830,6 @@
         if stage == 'predict':
             return
         else:
-<<<<<<< HEAD
-            # when using pipeline model parallel the final stage need to initialize word embeddings
-            if parallel_state.get_pipeline_model_parallel_world_size() > 1:
-                if isinstance(self.model, list):
-                    for i, module in enumerate(self.model):
-                        parallel_state.set_virtual_pipeline_model_parallel_rank(i)
-                        module.sync_initial_word_embeddings()
-                    parallel_state.set_virtual_pipeline_model_parallel_rank(0)
-                else:
-=======
             # TODO: consider adding a ModelPT guard to check if model is being restored.
             # allowing restored models to optionally setup datasets
             self.build_train_valid_test_datasets()
@@ -860,7 +847,6 @@
                 parallel_state.set_virtual_pipeline_model_parallel_rank(0)
             else:
                 if self.cfg.get('share_embeddings_and_output_weights', True):
->>>>>>> 1f20820d
                     self.model.sync_initial_word_embeddings()
 
             if self.cfg.get('transformer_engine', False):
