# Copyright (c) 2021, NVIDIA CORPORATION.  All rights reserved.
#
# Licensed under the Apache License, Version 2.0 (the "License");
# you may not use this file except in compliance with the License.
# You may obtain a copy of the License at
#
#     http://www.apache.org/licenses/LICENSE-2.0
#
# Unless required by applicable law or agreed to in writing, software
# distributed under the License is distributed on an "AS IS" BASIS,
# WITHOUT WARRANTIES OR CONDITIONS OF ANY KIND, either express or implied.
# See the License for the specific language governing permissions and
# limitations under the License.

import itertools
import os
import queue
import warnings
from contextlib import nullcontext
from dataclasses import fields
from functools import cache, partial
from importlib.metadata import version
from typing import Any, Dict, Iterator, List, Optional, Union

import torch
from omegaconf import OmegaConf
from omegaconf.dictconfig import DictConfig
from pkg_resources import packaging
from pytorch_lightning.accelerators import CPUAccelerator
from pytorch_lightning.loops.fetchers import _DataFetcherWrapper
from pytorch_lightning.trainer.trainer import Trainer

from nemo.collections.common.parts.utils import extend_instance
from nemo.collections.nlp.data.language_modeling.megatron.data_samplers import (
    MegatronPretrainingRandomSampler,
    MegatronPretrainingSampler,
)
from nemo.collections.nlp.data.language_modeling.megatron.gpt_dataset import build_train_valid_test_datasets
from nemo.collections.nlp.data.language_modeling.megatron.gpt_fim_dataset import GPTFIMDataset, GPTFIMDatasetConfig
from nemo.collections.nlp.models.language_modeling.megatron.falcon.falcon_spec import get_falcon_layer_spec
from nemo.collections.nlp.models.language_modeling.megatron.gpt_full_te_layer_autocast_spec import (
    get_gpt_full_te_layer_autocast_spec,
)
from nemo.collections.nlp.models.language_modeling.megatron.gpt_layer_ammo_spec import get_gpt_layer_ammo_spec
from nemo.collections.nlp.models.language_modeling.megatron.gpt_model import GPTModel
from nemo.collections.nlp.models.language_modeling.megatron_base_model import MegatronBaseModel
from nemo.collections.nlp.modules.common.megatron.build_model import build_model
from nemo.collections.nlp.modules.common.megatron.module import Float16Module
from nemo.collections.nlp.modules.common.megatron.utils import (
    ApexGuardDefaults,
    average_losses_across_data_parallel_group,
    get_all_params_for_weight_decay_optimization,
    get_ltor_masks_and_position_ids,
    get_params_for_weight_decay_optimization,
)
from nemo.collections.nlp.modules.common.text_generation_strategy import TextGenerationStrategy
from nemo.collections.nlp.modules.common.text_generation_utils import (
    generate,
    get_computeprob_response,
    get_default_length_params,
    get_default_sampling_params,
    megatron_gpt_generate,
)
from nemo.collections.nlp.modules.common.transformer.text_generation import (
    LengthParam,
    OutputType,
    SamplingParam,
    TextGeneration,
)
from nemo.collections.nlp.parts import utils_funcs
from nemo.collections.nlp.parts.utils_funcs import activation_to_func, get_last_rank
from nemo.core.classes import Exportable
from nemo.core.classes.common import PretrainedModelInfo
from nemo.core.neural_types import ChannelType, NeuralType
from nemo.utils import logging
from nemo.utils.te_utils import is_float8tensor

try:
    import apex.transformer.pipeline_parallel.utils
    from apex.transformer.pipeline_parallel.utils import get_num_microbatches

    HAVE_APEX = True

except (ImportError, ModuleNotFoundError):

    HAVE_APEX = False

try:
    from megatron.core import InferenceParams, parallel_state, tensor_parallel
    from megatron.core.datasets.blended_megatron_dataset_builder import BlendedMegatronDatasetBuilder
    from megatron.core.datasets.gpt_dataset import GPTDataset, GPTDatasetConfig, MockGPTDataset
<<<<<<< HEAD
    from megatron.core.inference.gpt.model_specs import get_gpt_layer_ammo_spec
=======

    # NeMo's implementation of the get_gpt_layer_ammo_spec function is temporarily used
    # from megatron.core.inference.gpt.model_specs import get_gpt_layer_ammo_spec
>>>>>>> b33af25b
    from megatron.core.models.gpt import GPTModel as MCoreGPTModel
    from megatron.core.models.gpt.gpt_layer_specs import (
        get_gpt_layer_local_spec,
        get_gpt_layer_with_transformer_engine_spec,
    )
    from megatron.core.pipeline_parallel.schedules import get_forward_backward_func
    from megatron.core.transformer.module import Float16Module as MCoreFloat16Module
    from megatron.core.transformer.transformer_config import TransformerConfig
    from megatron.core.utils import drain_embedding_wgrad_compute, init_method_normal, scaled_init_method_normal

    # TODO @tmoon: Use once available in Megatron-LM
    # from megatron.core.pipeline_parallel.schedules import DataIteratorList

    HAVE_MEGATRON_CORE = True

except (ImportError, ModuleNotFoundError):

    TransformerConfig = ApexGuardDefaults

    HAVE_MEGATRON_CORE = False

try:
    import transformer_engine
    from transformer_engine.pytorch import module as te_module

    HAVE_TE = True

except (ImportError, ModuleNotFoundError):
    HAVE_TE = False


@cache
def mcore_supports_moe() -> bool:
    global HAVE_MEGATRON_CORE
    if not HAVE_MEGATRON_CORE:
        return False
    try:
        from megatron.core.transformer.moe.router import TopKRouter

        return True
    except ImportError:
        return False


def get_specs(spec_name, num_experts=None, moe_grouped_gemm=False, use_te=True):
    if num_experts is not None:
        assert mcore_supports_moe(), "Megatron-core >= v0.5.0 is required for MoE"

    if use_te and spec_name == '':
        spec_name = 'te_gpt'
    name_spec_dict = {
        "": get_gpt_layer_local_spec(num_experts, moe_grouped_gemm),
        "te_gpt": get_gpt_layer_with_transformer_engine_spec(num_experts, moe_grouped_gemm),
        "megatron_falcon_gpt": get_falcon_layer_spec(),
        "megatron_gpt_full_te_layer_autocast": get_gpt_full_te_layer_autocast_spec(),
        "ammo": get_gpt_layer_ammo_spec(),
    }
    if spec_name not in name_spec_dict:
        raise ValueError(f"Spec name '{spec_name}' is not recognized.")
    return name_spec_dict[spec_name]


class EmbeddingScalingMixin(torch.nn.Module):
    """
    A mixin class for scaling embeddings in Megatron GPT.
    The scaling is applied only if the configuration (accessible via `self.config`)
    includes `apply_embedding_scaling` set to True.
    """

    def forward(self, **kwargs):
        """
        Forward pass that scales the output embeddings from the `forward` method of
        the superclass by the square root of the hidden size specified in the configuration.
        """
        embeddings = super().forward(**kwargs)
        return embeddings * (self.config.hidden_size ** 0.5)


class MegatronGPTExportableModel(torch.nn.Module, Exportable):
    """
    Megatron GPT Wrapper for ONNX export
    """

    def __init__(self, model):
        super().__init__()
        self.model = model
        self.fp8_enabled = model.cfg.get('fp8', False)
        self.fp8_recipe = None
        if self.fp8_enabled and HAVE_TE:
            self.fp8_recipe = transformer_engine.common.recipe.DelayedScaling(
                margin=0, interval=1, fp8_format=transformer_engine.common.recipe.Format.E4M3
            )

        self.dtype = utils_funcs.torch_dtype_from_precision(model.cfg.precision)

    def forward(self, tokens, position_ids, attention_mask):
        if self.fp8_enabled and HAVE_TE:
            with transformer_engine.pytorch.onnx_export(self.fp8_enabled), transformer_engine.pytorch.fp8_autocast(
                enabled=self.fp8_enabled, fp8_recipe=self.fp8_recipe
            ), torch.no_grad(), torch.inference_mode(), torch.autocast(
                'cuda', dtype=self.dtype
            ), warnings.catch_warnings():
                warnings.filterwarnings(action='ignore', category=torch.jit.TracerWarning, module=r'.*')
                assert tokens.shape == position_ids.shape
                assert attention_mask.shape[2] == attention_mask.shape[3] == tokens.shape[1] == position_ids.shape[1]
                output_tensor = self.model.forward(
                    tokens=tokens.cuda(),
                    text_position_ids=position_ids.cuda(),
                    attention_mask=attention_mask.cuda(),
                    labels=None,
                )
        else:
            with torch.no_grad(), torch.inference_mode(), torch.autocast(
                'cuda', dtype=self.dtype
            ), warnings.catch_warnings():
                warnings.filterwarnings(action='ignore', category=torch.jit.TracerWarning, module=r'.*')
                assert tokens.shape == position_ids.shape
                assert attention_mask.shape[2] == attention_mask.shape[3] == tokens.shape[1] == position_ids.shape[1]
                output_tensor = self.model.forward(
                    tokens=tokens.cuda(),
                    text_position_ids=position_ids.cuda(),
                    attention_mask=attention_mask.cuda(),
                    labels=None,
                )

        return output_tensor

    def freeze(self):
        for param in self.parameters():
            param.requires_grad = False

    def input_example(self, max_batch=1, max_dim=768, seq_len=6):
        ids = [self.model.tokenizer.text_to_ids(text) for text in ["how is the weather on           Sunday"]]
        id_tensors = [torch.unsqueeze(torch.LongTensor(id_list), dim=0) for id_list in ids]
        masks_and_position_ids = [
            get_ltor_masks_and_position_ids(id_tensor, self.model.tokenizer.eos_id, False, False, False)
            for id_tensor in id_tensors
        ]
        for tokens, attn_mask_and_pos_ids in zip(id_tensors, masks_and_position_ids):
            attn_mask, _, pos_ids = attn_mask_and_pos_ids
            return tokens, pos_ids, attn_mask

    @property
    def input_types(self) -> Optional[Dict[str, NeuralType]]:
        return {
            "input_ids": NeuralType(('B', 'T'), ChannelType()),
            "position_ids": NeuralType(('B', 'T'), ChannelType()),
            "attention_mask": NeuralType(('D', 'D', 'T', 'T'), ChannelType()),
        }

    @property
    def output_types(self) -> Optional[Dict[str, NeuralType]]:
        return {"logits": NeuralType(('B', 'T', 'D'), ChannelType())}

    @property
    def input_names(self) -> List[str]:
        return ['input_ids', 'position_ids', 'attention_mask']

    @property
    def output_names(self) -> List[str]:
        return ['logits']


class MegatronGPTModel(MegatronBaseModel, TextGeneration):
    """
    Megatron GPT pretraining
    """

    def __init__(self, cfg: DictConfig, trainer: Trainer):
        if not HAVE_APEX:
            raise ImportError(
                "Apex was not found. Please see the NeMo README for installation instructions: https://github.com/NVIDIA/NeMo#megatron-gpt."
            )
        if not HAVE_MEGATRON_CORE:
            logging.warning(
                "megatron-core was not found. Please see the NeMo README for installation instructions: https://github.com/NVIDIA/NeMo#megatron-gpt."
            )
        # this prevents base constructor from initializing tokenizer
        self.tokenizer = None
        super().__init__(cfg, trainer=trainer, no_lm_init=True)

        self._validate_trainer()

        # build the transformer config
        # TODO: add type hint once pip package is out
        self.transformer_config = self.build_transformer_config()

        self.megatron_amp_O2 = cfg.get('megatron_amp_O2', False)

        self.mcore_gpt = cfg.get('mcore_gpt', False)
        self.spec_name = cfg.get('name', '')
        if cfg.get('fp8', False):
            self.prev_step_training = True

        self.rampup_batch_size = self.cfg.get('rampup_batch_size', None)
        if self.rampup_batch_size:
            self.prev_consumed_samples = 0
            self.if_first_step = 0
            self.prev_global_batch_size = None

        if cfg.get('data', None) is not None:
            self.reset_position_ids = cfg.data.get('reset_position_ids', False)
            self.reset_attention_mask = cfg.data.get('reset_attention_mask', False)
            self.eod_mask_loss = cfg.data.get('eod_mask_loss', False)

        if not self.megatron_amp_O2 and self.cfg.get('virtual_pipeline_model_parallel_size', None):
            raise ValueError('Virtual pipeline model parallel is only supported when using megatron_amp_O2')

        if not self.megatron_amp_O2 and self.cfg.get('expert_model_parallel_size', 1) > 1:
            raise ValueError('Expert parallelism is only supported when using megatron_amp_O2')

        # TODO(akoumparouli): this is temporary and will be removed in the future.
        if self.cfg.get('expert_model_parallel_size', 1) > 1 and self.with_distributed_adam:
            raise ValueError('Expert parallelism is currently not supporting distributed optimizer')

        self.transformer_engine = cfg.get('transformer_engine', False)
        if self.megatron_amp_O2 and not self.transformer_engine:
            logging.warning('megatron_amp_O2 is enabled but transformer-engine is not.')

        # build_model returns a list of modules which are used for interleaved pipeline parallelism
        if isinstance(self.trainer.accelerator, CPUAccelerator):
            self.model = build_model(
                model_provider_func=self.model_provider_func,
                wrap_with_ddp=False,
                on_cpu=True,
                virtual_pipeline_model_parallel_size=self.cfg.get('virtual_pipeline_model_parallel_size', None),
            )
        else:
            build_model_context = nullcontext
            if HAVE_TE and self.cfg.get('fp8', False) and self.cfg.get('fp8_params', False):
                build_model_context = transformer_engine.pytorch.fp8_model_init
            with build_model_context():
                self.model = build_model(
                    model_provider_func=self.model_provider_func,
                    wrap_with_ddp=False,
                    virtual_pipeline_model_parallel_size=self.cfg.get('virtual_pipeline_model_parallel_size', None),
                    on_cpu=cfg.get('fsdp', False) and cfg.get('use_cpu_initialization', False),
                )

        # if we're not using interleaved, then self.model is a module.
        if self.cfg.get('virtual_pipeline_model_parallel_size', None) is None:
            self.model = self.model[0]

        if self.megatron_amp_O2:

            if not self.with_distributed_adam and not self.cfg.get("use_cpu_initialization", False):
                # Pre-allocate the model on GPU to have master parameters allocated on the same device with matching data type
                if isinstance(self.model, list):
                    for module in self.model:
                        module.cuda(torch.cuda.current_device())
                else:
                    self.model.cuda(torch.cuda.current_device())

            self._wrap_model_for_O2()

        self.enable_autocast = (
            True if (not self.megatron_amp_O2) and (self.autocast_dtype in [torch.float16, torch.bfloat16]) else False
        )

        # configuration used for inference
        self._inference_config = None

        # Convert the global-batch-based profile index to micro-batch index
        if hasattr(self, '_nsys_profile_enabled'):
            mp_size = cfg.get('tensor_model_parallel_size', 1) * cfg.get('pipeline_model_parallel_size', 1)
            cp_size = cfg.get('context_parallel_size', 1)
            data_parallel_world_size = trainer.world_size // (mp_size * cp_size)
            grad_accum_steps = cfg.get('global_batch_size') // (cfg.get('micro_batch_size') * data_parallel_world_size)
            self._nsys_profile_start_step *= grad_accum_steps
            self._nsys_profile_end_step *= grad_accum_steps

        self.get_attention_mask_from_fusion = self.cfg.get('get_attention_mask_from_fusion', True)
        self.initialize_ub = self.cfg.get('ub_tp_comm_overlap', False)
        self.log_train_loss = bool(int(os.getenv("NEMO_LOG_TRAIN_LOSS", 1)))
        self.log_memory_usage = bool(int(os.getenv("NEMO_LOG_MEMORY_USAGE", 0)))
        self.loss_broadcast_src_rank = None

        self.inference_params = None

        # default to false since this doesn't work with sequence parallelism currently
        self.use_loss_mask = self.cfg.get('use_loss_mask', False)

        if self.use_loss_mask and self.transformer_config.sequence_parallel:
            raise ValueError('Loss mask is not supported with sequence parallelism.')

    def set_inference_config(self, inference_config):
        self._inference_config = inference_config

    def get_inference_config(self):
        return self._inference_config

    def model_provider_func(self, pre_process, post_process):
        """Model depends on pipeline paralellism."""
        if self.mcore_gpt:
            model = MCoreGPTModel(
                config=self.transformer_config,
                transformer_layer_spec=get_specs(
                    self.spec_name,
                    self.transformer_config.num_moe_experts,
                    self.transformer_config.moe_grouped_gemm,
                    self.transformer_engine,
                ),
                vocab_size=self.cfg.get('override_vocab_size', self.padded_vocab_size),
                max_sequence_length=self.cfg.get('encoder_seq_length', 512),
                pre_process=pre_process,
                post_process=post_process,
                parallel_output=True,
                share_embeddings_and_output_weights=self.cfg.get('share_embeddings_and_output_weights', True),
                position_embedding_type=self.cfg.get('position_embedding_type', 'learned_absolute'),
                rotary_percent=self.cfg.get('rotary_percentage', 1.0),
                seq_len_interpolation_factor=self.cfg.get('seq_len_interpolation_factor', None),
                rotary_base=self.cfg.get('rotary_base', 10000),
            )
            if self.cfg.get("apply_embedding_scaling", False) and parallel_state.is_pipeline_first_stage():
                extend_instance(model.embedding, EmbeddingScalingMixin)
        else:
            assert self.cfg.get('num_query_groups', None) is None or self.cfg.get(
                'num_query_groups', None
            ) == self.cfg.get(
                'num_attention_heads', None
            ), "Group Query Attention is only supported in Megatron Core. Set 'mcore_gpt' to use GQA."

            model = GPTModel(
                config=self.model_parallel_config,
                vocab_size=self.cfg.get('override_vocab_size', self.padded_vocab_size),
                hidden_size=self.cfg.hidden_size,
                max_position_embeddings=self.cfg.max_position_embeddings,
                num_layers=self.cfg.num_layers,
                num_attention_heads=self.cfg.num_attention_heads,
                apply_query_key_layer_scaling=self.cfg.get('apply_query_key_layer_scaling', True),
                kv_channels=self.cfg.get('kv_channels', None),
                ffn_hidden_size=self.cfg.ffn_hidden_size,
                num_tokentypes=0,
                parallel_output=True,
                pre_process=pre_process,
                post_process=post_process,
                init_method_std=self.cfg.get('init_method_std', 0.02),
                use_scaled_init_method=self.cfg.get('use_scaled_init_method', True),
                fp16_lm_cross_entropy=self.cfg.get('fp16_lm_cross_entropy', False),
                hidden_dropout=self.cfg.get('hidden_dropout', 0.1),
                attention_dropout=self.cfg.get('attention_dropout', 0.1),
                ffn_dropout=self.cfg.get('ffn_dropout', 0.0),
                precision=self.cfg.get('precision', 16),
                fp32_residual_connection=self.cfg.get('fp32_residual_connection', False),
                activations_checkpoint_granularity=self.cfg.get('activations_checkpoint_granularity', None),
                activations_checkpoint_method=self.cfg.get('activations_checkpoint_method', None),
                activations_checkpoint_num_layers=self.cfg.get('activations_checkpoint_num_layers', 1),
                activations_checkpoint_layers_per_pipeline=self.cfg.get(
                    'activations_checkpoint_layers_per_pipeline', None
                ),
                normalization=self.cfg.get('normalization', 'layernorm'),
                layernorm_epsilon=self.cfg.get('layernorm_epsilon', 1e-5),
                onnx_safe=self.cfg.get('onnx_safe', False),
                bias=self.cfg.get('bias', True),
                bias_activation_fusion=self.cfg.get('bias_activation_fusion', True),
                bias_dropout_add_fusion=self.cfg.get('bias_dropout_add_fusion', True),
                activation=self.cfg.get('activation', 'gelu'),
                headscale=self.cfg.get('headscale', False),
                transformer_block_type=self.cfg.get('transformer_block_type', 'pre_ln'),
                openai_gelu=self.cfg.get('openai_gelu', False),
                normalize_attention_scores=self.cfg.get('normalize_attention_scores', True),
                position_embedding_type=self.cfg.get('position_embedding_type', 'learned_absolute'),
                rotary_percentage=self.cfg.get('rotary_percentage', 1.0),
                share_embeddings_and_output_weights=self.cfg.get('share_embeddings_and_output_weights', True),
                attention_type=self.cfg.get('attention_type', 'multihead'),
                masked_softmax_fusion=self.cfg.get('masked_softmax_fusion', True),
                persist_layer_norm=self.cfg.get('persist_layer_norm', False),
                transformer_engine=self.cfg.get('transformer_engine', False),
                fp8=self.cfg.get('fp8', False),
                fp8_e4m3=self.cfg.get('fp8_e4m3', False),
                fp8_hybrid=self.cfg.get('fp8_hybrid', False),
                fp8_margin=self.cfg.get('fp8_margin', 0),
                fp8_interval=self.cfg.get('fp8_interval', 1),
                fp8_amax_history_len=self.cfg.get('fp8_amax_history_len', 1024),
                fp8_amax_compute_algo=self.cfg.get('fp8_amax_compute_algo', 'max'),
                reduce_amax=self.cfg.get('reduce_amax', True),
                use_emha=self.cfg.get('use_emha', False),
                ub_tp_comm_overlap=self.cfg.get('ub_tp_comm_overlap', False),
                use_flash_attention=self.cfg.get('use_flash_attention', False),
                megatron_legacy=self.cfg.get('megatron_legacy', False),
                seq_len_interpolation_factor=self.cfg.get('seq_len_interpolation_factor', None),
                rotary_base=self.cfg.get('rotary_base', 10000),
            )
            if self.cfg.get("apply_embedding_scaling", False) and parallel_state.is_pipeline_first_stage():
                extend_instance(model.language_model.embedding, EmbeddingScalingMixin)
        return model

    def setup_optimizer_param_groups(self):
        """ModelPT override. Optimizer will get self._optimizer_param_groups"""
        if self.cfg.get('do_layer_norm_weight_decay', False):
            if isinstance(self.model, list):
                self._optimizer_param_groups = get_all_params_for_weight_decay_optimization(self.model)
            else:
                self._optimizer_param_groups = get_all_params_for_weight_decay_optimization([self.model])

        else:
            self._optimizer_param_groups = get_params_for_weight_decay_optimization(self.model)

    def configure_optimizers(self):

        if self.with_distributed_adam:

            # Disable overlapped grad sync for embedding grad when
            # pipeline parallelism is enabled
            if parallel_state.get_pipeline_model_parallel_world_size() > 1:
                modules = self.get_model_module_list()
                if parallel_state.is_pipeline_first_stage(ignore_virtual=True):
                    if len(modules) > 1:
                        module = modules[0]  # only the first virtual rank has the embeddings
                    else:
                        module = modules[0]
                    if self.cfg.get('share_embeddings_and_output_weights', True):
                        param = (
                            module.shared_embedding_or_output_weight()
                            if self.mcore_gpt
                            else module.word_embeddings_weight()
                        )
                        param._disable_greedy_grad_copy = not self.megatron_amp_O2
                        param._disable_overlap_grad_sync = True
                if parallel_state.is_pipeline_last_stage(ignore_virtual=True):
                    if len(modules) > 1:
                        module = modules[-1]  # only the last virtual rank has the embeddings
                    else:
                        module = modules[0]
                    if self.cfg.get('share_embeddings_and_output_weights', True):
                        param = (
                            module.shared_embedding_or_output_weight()
                            if self.mcore_gpt
                            else module.word_embeddings_weight()
                        )
                        param._disable_greedy_grad_copy = not self.megatron_amp_O2
                        param._disable_overlap_grad_sync = True

            # Disable overlapped grad sync for layer norm grads when
            # sequence parallelism is enabled
            for param in self.parameters():
                if getattr(param, 'sequence_parallel', False):
                    param._disable_greedy_grad_copy = not self.megatron_amp_O2
                    param._disable_overlap_grad_sync = True

            # Initialize parameter buckets for overlapped grad and param syncs
            # Note: Params with disabled overlapping and params in the
            # first layer are put together in a bucket. If FP8 tensors
            # are detected, those are also put in the first layer's
            # bucket.
            def make_parameter_bucket(module: torch.nn.Module) -> List[torch.nn.Parameter]:
                bucket = [
                    param for param in module.parameters() if not getattr(param, '_disable_overlap_grad_sync', False)
                ]
                if any(is_float8tensor(param) for param in bucket):
                    bucket = list(filter(is_float8tensor, bucket))
                return bucket

            buckets = []
            if self.cfg.get('virtual_pipeline_model_parallel_size', None) is not None:
                # Initialize a bucket for each virtual pipeline stage
                for module in self.model:
                    if isinstance(module, (Float16Module, MCoreFloat16Module)):
                        module = module.module
                    stage_bucket = []
                    layers = module.decoder.layers if self.mcore_gpt else module.language_model.encoder.layers
                    buckets.extend(make_parameter_bucket(layer) for layer in layers)
            else:
                # Initialize a bucket for each Transformer layer
                modules = self.model if isinstance(self.model, list) else [self.model]
                for module in modules:
                    if isinstance(module, (Float16Module, MCoreFloat16Module)):
                        module = module.module
                    layers = module.decoder.layers if self.mcore_gpt else module.language_model.encoder.layers
                    buckets.extend(make_parameter_bucket(layer) for layer in layers)
            buckets.reverse()
            used_params = set(itertools.chain.from_iterable(buckets))
            buckets[-1].extend(p for p in self.parameters() if p not in used_params)
            self.distributed_adam_buckets = buckets

        return super().configure_optimizers()

    def forward(self, tokens, text_position_ids, attention_mask, labels):
        output_tensor = self.model(tokens, text_position_ids, attention_mask, labels=labels)
        return output_tensor

    def fwd_bwd_step(self, dataloader_iter, forward_only, first_val_step=None):

        # handle asynchronous grad reduction
        no_sync_func = None
        grad_sync_func = None
        param_sync_func = None
        if not forward_only and self.with_distributed_adam:
            no_sync_func = partial(self._optimizer.no_sync, greedy_grad_copy=self.megatron_amp_O2,)
            grad_sync_func = self.reduce_overlap_gradients
            param_sync_func = self.sync_overlap_parameters

        # pipeline schedules will get these from self.model.config
        for module in self.get_model_module_list():
            module.config.no_sync_func = no_sync_func
            module.config.grad_sync_func = grad_sync_func
            module.config.param_sync_func = param_sync_func

        # run forward and backwards passes for an entire global batch
        # we do this inside training_step to support pipeline parallelism
        fwd_bwd_function = get_forward_backward_func()

        # TODO @akhattar: add num_micro_batches_with_partial_activation_checkpoints when ready
        losses_reduced_per_micro_batch = fwd_bwd_function(
            forward_step_func=self.get_forward_output_and_loss_func(forward_only),
            data_iterator=self._make_data_iterator_list(dataloader_iter),
            model=self.model,
            num_microbatches=get_num_microbatches(),
            forward_only=forward_only,
            seq_length=self.cfg.encoder_seq_length,
            micro_batch_size=self.cfg.micro_batch_size,
            first_val_step=first_val_step,
        )

        # only the last stages of the pipeline return losses
        if losses_reduced_per_micro_batch:
            if (not forward_only) or self.cfg.data.get('validation_drop_last', True):
                # average loss across micro batches
                loss_tensors_list = [loss_reduced['avg'] for loss_reduced in losses_reduced_per_micro_batch]
                loss_tensor = torch.concat(loss_tensors_list)
                loss_mean = loss_tensor.mean()
            else:
                # Get the total loss since micro batches sizes are not uniform
                loss_sum_tensors_list = [
                    loss_sum['loss_sum_and_ub_size']
                    for loss_sum in losses_reduced_per_micro_batch
                    if loss_sum['loss_sum_and_ub_size'][1] > 0
                ]
                loss_sum = (
                    torch.vstack(loss_sum_tensors_list).sum(axis=0)
                    if len(loss_sum_tensors_list) > 0
                    else torch.tensor([0.0, 0.0]).cuda()
                )
                return loss_sum
        else:
            # we're not on the last pipeline stage so no losses
            if forward_only:
                loss_mean = []
            else:
                loss_mean = torch.tensor(0.0).cuda()

        return loss_mean

    def initialize_ub_func(self):
        ub_cfgs = self.cfg.get('ub_tp_comm_overlap_cfg', None)
        if ub_cfgs is None:
            warnings.warn(
                "Couldn't find TP config. Please check the path correctness. Initializing TP comm overlap with the default config."
            )

        input_shape = [
            self.cfg.get('encoder_seq_length')
            * self.cfg.get('micro_batch_size')
            // self.cfg.get('context_parallel_size', 1),
            self.cfg.get('hidden_size'),
        ]

        te_module.base.initialize_ub(
            shape=input_shape,
            tp_size=self.cfg.get('tensor_model_parallel_size'),
            use_fp8=self.cfg.get('fp8'),
            ub_cfgs=ub_cfgs,
        )
        self.initialize_ub = False

    def training_step_fwd_bwd_step_call(self, dataloader_iter, forward_only):
        """
        This method is called from the training_step method.
        It is separated out to allow for overriding in the MegatronGPTEmbeddingModel
        """
        loss_mean = self.fwd_bwd_step(dataloader_iter, forward_only)
        return loss_mean

    def training_step(self, dataloader_iter):
        """
            We pass the dataloader iterator function to the micro-batch scheduler.
            The input batch to each micro-batch is fetched using the dataloader function
            in the micro-batch fwd function.
        """
        # Initialize userbuffer communicators.
        if self.initialize_ub:
            self.initialize_ub_func()

        if self.rampup_batch_size:
            num_microbatch_calculator = apex.transformer.pipeline_parallel.utils._GLOBAL_NUM_MICROBATCHES_CALCULATOR
            current_global_batch_size = num_microbatch_calculator.current_global_batch_size
            # do validation and save the checkpoint when gbs is changed
            if self.prev_global_batch_size != current_global_batch_size and self.prev_global_batch_size:
                self.trainer.should_stop = True

        # we zero grads here because we also call backward in the megatron-core fwd/bwd functions
        self._optimizer.zero_grad()

        if self.with_distributed_adam:
            # hack to enable overlapping param sync and forward compute
            # note: the distributed optimizer monkey-patches each
            # parameter's __getattribute__ function so that it can
            # launch parameter all-gathers the first time the
            # parameter is accessed after the optimizer step. However,
            # PyTorch directly passes embedding parameters into a C++,
            # bypassing this process. A quick-and-dirty hack is to
            # manually interact with the parameter.
            modules = self.model if isinstance(self.model, list) else [self.model]
            for module in modules:
                if isinstance(module, (Float16Module, MCoreFloat16Module)):
                    module = module.module
                if not self.mcore_gpt:
                    module = module.language_model
                if hasattr(module, 'embedding'):
                    for param in module.embedding.parameters():
                        param.data_ptr()

        if self.cfg.get('pipeline_model_parallel_size', 1) > 1 and parallel_state.is_pipeline_last_stage(
            ignore_virtual=True
        ):
            if (
                self.cfg.get('defer_embedding_wgrad_compute', False) and self.mcore_gpt
            ):  # Silently ignore the optimization if MCORE is not used
                module_list = self.get_model_module_list()
                if len(module_list) > 1:
                    embedding_module = module_list[-1]
                else:
                    embedding_module = module_list[0]

                embedding_module.embedding_activation_buffer.clear()
                assert (
                    len(embedding_module.embedding_activation_buffer) == 0
                ), "When you defer wgrads, this buffer should not hold stray activations"

        loss_mean = self.training_step_fwd_bwd_step_call(dataloader_iter, forward_only=False)

        if self.cfg.get('fp8', False):
            self.prev_step_training = self.training

        # Optimization: Defer the embedding GEMM Wgrads of the last PP stage to pipeline flush waiting time
        if self.cfg.get('pipeline_model_parallel_size', 1) > 1 and parallel_state.is_pipeline_last_stage(
            ignore_virtual=True
        ):
            if (
                self.cfg.get('defer_embedding_wgrad_compute', False) and self.mcore_gpt
            ):  # Silently ignore the optimization if MCORE is not used
                module_list = self.get_model_module_list()
                if len(module_list) > 1:
                    embedding_module = module_list[-1]
                else:
                    embedding_module = module_list[0]

                embedding_activation_buffer = embedding_module.embedding_activation_buffer
                grad_output_buffer = embedding_module.grad_output_buffer
                if self.cfg.get('share_embeddings_and_output_weights', True):
                    weight = embedding_module.shared_embedding_or_output_weight()
                else:
                    weight = embedding_module.output_layer.weight

                drain_embedding_wgrad_compute(
                    embedding_module.config, embedding_activation_buffer, grad_output_buffer, weight
                )

        # when using sequence parallelism, the sequence parallel layernorm grads must be all-reduced
        if self.cfg.get('tensor_model_parallel_size', 1) > 1 and self.cfg.get('sequence_parallel', False):
            self.megatron_timer_start('allreduce_sequence_parallel_gradients', log_level=1)
            self.allreduce_sequence_parallel_gradients()
            self.megatron_timer_stop('allreduce_sequence_parallel_gradients')

        self.megatron_timer_start('gradient_allreduce', log_level=1)
        if self.use_fsdp:
            # Reduce the gradients omitted from FSDP-sharding
            self.allreduce_fsdp_sharding_omitted_gradients()
        elif self.with_distributed_adam:
            # synchronize asynchronous grad reductions
            # note: not necessary, but reduces performance degradation
            # from multiple simultaneous NCCL calls
            self._optimizer._finish_bucket_grad_sync()
        elif self.megatron_amp_O2:
            # when using pipeline parallelism grads must be all-reduced after the pipeline (not asynchronously)
            if self.cfg.get('pipeline_model_parallel_size', 1) > 1 or self.cfg.get('sequence_parallel', False):
                # main grads are stored in the MainParamsOptimizer wrapper
                self._optimizer.allreduce_main_grads()
        else:
            # async grad allreduce is not currently implemented for O1/autocasting mixed precision training
            # so we all-reduce gradients after the pipeline
            self.allreduce_gradients()  # @sangkug we think this is causing memory to blow up (hurts perf)
        self.megatron_timer_stop('gradient_allreduce')

        if self.cfg.get('pipeline_model_parallel_size', 1) > 1 and self.cfg.get(
            'share_embeddings_and_output_weights', True
        ):
            self.megatron_timer_start('allreduce_first_last_embeddings', log_level=1)
            # when using pipeline parallelism the first and last stage must keep embeddings in sync
            self.allreduce_first_last_embeddings()
            self.megatron_timer_stop('allreduce_first_last_embeddings')

        if self.log_memory_usage:
            mem_reserved = torch.cuda.max_memory_reserved()
            self.log(
                'peak_memory_usage', mem_reserved, prog_bar=True, rank_zero_only=True, batch_size=1,
            )

        ## logging
        if self.log_train_loss:
            # When using pipeline parallelism, loss is calculated only in the last pipeline stage and
            # it should be casted to other pipeline stages for logging.
            # we can avoid this broadcast by updating the PTL log function to accept specific ranks
            if parallel_state.get_pipeline_model_parallel_world_size() > 1:
                if torch.distributed.get_rank() == get_last_rank():
                    torch.distributed.send(loss_mean, 0)
                elif torch.distributed.get_rank() == 0:
                    torch.distributed.recv(loss_mean, get_last_rank())
            self.log('reduced_train_loss', loss_mean, prog_bar=True, rank_zero_only=True, batch_size=1)

            # (@adithyare) we need to check for the _scaler attribute to enable pp>1 for adapter training
            if self.cfg.precision == 16 and hasattr(self.trainer.precision_plugin.scaler, "_scale"):
                loss_scale = self.trainer.precision_plugin.scaler._scale
                if loss_scale is not None:
                    self.log('loss_scale', loss_scale, batch_size=1)

        lr = self._optimizer.param_groups[0]['lr']
        self.log('lr', lr, rank_zero_only=True, batch_size=1)
        self.log(
            'global_step', self.trainer.global_step, prog_bar=True, rank_zero_only=True, batch_size=1,
        )

        consumed_samples = self._compute_consumed_samples_after_training_step()
        # TODO: make sure compute_consumed_samples works for pipeline parallelism
        self.log(
            'consumed_samples', consumed_samples, prog_bar=True, rank_zero_only=True, batch_size=1,
        )

        if self.rampup_batch_size:
            self.prev_global_batch_size = current_global_batch_size
            self.prev_consumed_samples = consumed_samples
            num_microbatch_calculator.update(
                consumed_samples=consumed_samples, consistency_check=False,
            )
            current_global_batch_size = num_microbatch_calculator.current_global_batch_size
            self.log('global_batch_size', current_global_batch_size, prog_bar=True, rank_zero_only=True, batch_size=1)
            self.if_first_step = 1

        return loss_mean

    def backward(self, *args, **kwargs):
        """ LightningModule hook to do backward.
            We want this to do nothing since we run backward in the fwd/bwd functions from megatron-core.
            No need to call it here.
        """
        return

    def optimizer_zero_grad(self, *args, **kwargs):
        """ LightningModule hook to zero grad.
            We want this to do nothing as we are zeroing grads during the training_step.
        """
        return

    def _append_sequence_parallel_module_grads(self, module, grads):
        """ Helper method for allreduce_sequence_parallel_gradients"""

        for param in module.parameters():
            sequence_parallel_param = getattr(param, 'sequence_parallel', False) or getattr(
                param, 'sequence_parallel_enabled', False
            )
            # (@adithyare) adapter training now extends MegatronGPTModel
            # so we have to add this check here to ensure we do not
            # perform all_reduce when grad is None.
            # grad can be None when performing PEFT training.
            if sequence_parallel_param and param.requires_grad:
                if self.megatron_amp_O2:
                    grad = param.main_grad
                else:
                    grad = param.grad
                grads.append(grad.data)

    def allreduce_sequence_parallel_gradients(self):
        """ All-reduce layernorm parameters across model parallel nodes when sequence parallelism is used.
            Modified from megatron-lm:
            https://gitlab-master.nvidia.com/ADLR/megatron-lm/-/blob/3f91f09bb2ab32f9904b47f46f19d2fc3f518ed8/megatron/training.py#L425
        """

        grads = []
        if isinstance(self.model, list):
            for module in self.model:
                self._append_sequence_parallel_module_grads(module, grads)
        else:
            self._append_sequence_parallel_module_grads(self.model, grads)
        if not grads:
            # may be empty for PEFT training
            return
        coalesced = torch._utils._flatten_dense_tensors(grads)
        torch.distributed.all_reduce(coalesced, group=parallel_state.get_tensor_model_parallel_group())
        for buf, synced in zip(grads, torch._utils._unflatten_dense_tensors(coalesced, grads)):
            buf.copy_(synced)

    def allreduce_fsdp_sharding_omitted_gradients(self):
        """ All-reduce gradients of FSDP-sharding-omitted parameters in sharding domain (data-parallel domain).
        """
        assert isinstance(self.model, torch.nn.Module)
        grads = []
        for param in self.model.parameters():
            if not isinstance(param, torch.distributed.fsdp.FlatParameter) and param.requires_grad:
                grad = param.grad
                grads.append(grad.data)
        if len(grads) > 0:
            coalesced = torch._utils._flatten_dense_tensors(grads)
            torch.distributed.all_reduce(coalesced, group=parallel_state.get_data_parallel_group())
            for buf, synced in zip(grads, torch._utils._unflatten_dense_tensors(coalesced, grads)):
                buf.copy_(synced)

    def allreduce_first_last_embeddings(self):

        # Modified from megatron-lm: https://github.com/NVIDIA/Megatron-LM/blob/d41696840ed0a7edb7e0499eb82a48ae112d9bb3/megatron/training.py#L407
        # All-reduce word_embeddings' grad across first and last stages to ensure
        # that word_embeddings parameters stay in sync.
        # This should only run for models that support pipelined model parallelism
        # (BERT and GPT-2).
        if parallel_state.get_pipeline_model_parallel_world_size() > 1 and (
            parallel_state.is_pipeline_first_stage(ignore_virtual=True)
            or parallel_state.is_pipeline_last_stage(ignore_virtual=True)
        ):
            module_list = self.get_model_module_list()
            if parallel_state.is_pipeline_first_stage(ignore_virtual=True):
                module = module_list[0]  # only the first virtual rank has the embeddings
            elif parallel_state.is_pipeline_last_stage(ignore_virtual=True):
                module = module_list[-1]  # only the last virtual rank has the embeddings
            share_embeddings = (
                module.share_embeddings_and_output_weights if self.mcore_gpt else module.share_token_embeddings
            )
            if share_embeddings:
                word_embeddings_weight = (
                    module.shared_embedding_or_output_weight() if self.mcore_gpt else module.word_embeddings_weight()
                )
                # (@adithyare) adapter training now extends MegatronGPTModel so we have to add this check here to ensure we do not perform all_reduce when grad is None.
                # grad can be None when performing PeFT training.
                if word_embeddings_weight.requires_grad:
                    if self.megatron_amp_O2:
                        # O2 recipe stores a "main" copy of weights and grads
                        grad = word_embeddings_weight.main_grad
                    else:
                        grad = word_embeddings_weight.grad
                    torch.distributed.all_reduce(grad, group=parallel_state.get_embedding_group())

    def _make_data_iterator_list(self, data_iterator: Iterator) -> List[Iterator]:
        """ Convert data iterator into form expected by Megatron

            With interleaved pipeline parallelism, Megatron expects a
            list of one data iterator per model chunk. Each model
            chunk independently gets data from its data iterator, so
            we need to interact with the data iterator multiple times
            for each microbatch step. Instead of incorporating this
            logic into the data loader, we cache the iterator's output
            to the first model chunk and reuse it in the other model
            chunks.
        """

        if not isinstance(self.model, list) or len(self.model) == 1:
            return data_iterator  # TODO @tmoon: Remove
            # TODO @tmoon: Use once available in Megatron-LM
            # return DataIteratorList([data_iterator])

        class CachingIterator:
            """Iterator wrapper that caches values"""

            class Proxy:
                """Returns values from caching iterator wrapper

                Assumed to never advance past the caching iterator.
                """

                def __init__(self):
                    self.cache = queue.Queue()

                def __iter__(self):
                    return self

                def __next__(self):
                    return self.cache.get_nowait()

            def __init__(self, iterator: Iterator):
                self.iterator = iterator
                self.proxies = []

            def make_proxy(self):
                self.proxies.append(CachingIterator.Proxy())
                return self.proxies[-1]

            def __iter__(self):
                return self

            def __next__(self):
                val = next(self.iterator)
                for proxy in self.proxies:
                    proxy.cache.put(val)
                return val

        # Make list of iterator wrappers
        iters = [CachingIterator(data_iterator)]
        while len(iters) < len(self.model):
            iters.append(iters[0].make_proxy())
        return iters  # TODO @tmoon: Remove
        # TODO @tmoon: Use once available in Megatron-LM
        # return DataIteratorList(iters)

    def get_batch(self, data_iterator, tuning):
        """Generate a batch."""

        # Broadcast data.
        if data_iterator is not None:
            # If tuple, 1st element in it is the batch since dataloader_iter returns batch, batch_idx, dataloader_idx
            data = next(data_iterator)
            if isinstance(data, tuple):
                data = data[0]
        else:
            data = None

        # return batch for GPT SFT
        if tuning:
            return data

        batch = {
            'tokens': data["tokens"],
            'labels': data["labels"],
            'loss_mask': data["loss_mask"],
            'position_ids': data["position_ids"],
        }
        if "attention_mask" in data:
            batch['attention_mask'] = data["attention_mask"]

        return batch

    def get_batch_on_this_context_parallel_rank(self, batch):
        num_valid_tokens_in_ub = None
        if 'loss_mask' in batch and batch['loss_mask'] is not None:
            num_valid_tokens_in_ub = batch['loss_mask'].sum()

        cp_size = parallel_state.get_context_parallel_world_size()
        if cp_size > 1:
            cp_rank = parallel_state.get_context_parallel_rank()
            for key, val in batch.items():
                if val is not None:
                    seq_dim = 1 if key != 'attention_mask' else 2
                    val = val.view(
                        *val.shape[0:seq_dim],
                        2 * cp_size,
                        val.shape[seq_dim] // (2 * cp_size),
                        *val.shape[(seq_dim + 1) :],
                    )
                    index = torch.tensor([cp_rank, (2 * cp_size - cp_rank - 1)], device="cpu", pin_memory=True).cuda(
                        non_blocking=True
                    )
                    val = val.index_select(seq_dim, index)
                    val = val.view(*val.shape[0:seq_dim], -1, *val.shape[(seq_dim + 2) :])
                    batch[key] = val

        batch['num_valid_tokens_in_ub'] = num_valid_tokens_in_ub

        return batch

    def get_forward_output_and_loss_func(self, validation_step=False, tuning=False):
        def fwd_output_and_loss_func(dataloader_iter, model, checkpoint_activations_all_layers=None):

            # Get data batch
            batch = self.get_batch(dataloader_iter, tuning)

            # Transfer needed data to GPU
            required_keys = set()
            max_seqlen = batch['max_seqlen'].squeeze() if 'max_seqlen' in batch else None
            cu_seqlens_argmin = batch['cu_seqlens_argmin'] if 'cu_seqlens_argmin' in batch else None
            if parallel_state.get_pipeline_model_parallel_world_size() == 1:
                required_keys.update(batch.keys())
            else:
                required_keys.add('attention_mask')
                if 'cu_seqlens' in batch:
                    required_keys.add('cu_seqlens')
                if parallel_state.is_pipeline_first_stage():
                    required_keys.update(('tokens', 'position_ids'))
                if parallel_state.is_pipeline_last_stage():
                    required_keys.update(('labels', 'loss_mask'))
            if self.get_attention_mask_from_fusion and 'attention_mask' in required_keys:
                required_keys.remove('attention_mask')
            batch = {key: val.cuda(non_blocking=True) if key in required_keys else None for key, val in batch.items()}

            # slice batch along sequence dimension for context parallelism
            batch = self.get_batch_on_this_context_parallel_rank(batch)

            # Model forward pass
            forward_args = {
                'input_ids': batch['tokens'],
                'position_ids': batch['position_ids'],
                'attention_mask': None if self.get_attention_mask_from_fusion else batch['attention_mask'],
                'labels': batch['labels'] if 'labels' in batch else None,
                'loss_mask': batch['loss_mask'],
            }

            if not self.mcore_gpt:
                forward_args['checkpoint_activations_all_layers'] = checkpoint_activations_all_layers
                if not self.use_loss_mask:
                    forward_args.pop('loss_mask')
            else:
                # TODO: @eharper can we add this to mcore?
                forward_args.pop('loss_mask')

                if 'cu_seqlens' in batch:  # packed sequence from GPTSFTPackedDataset
                    # these args are passed eventually into TEDotProductAttention.forward()
                    cu_seqlens = batch['cu_seqlens'].squeeze()  # remove batch size dimension (mbs=1)
                    # remove -1 "paddings" added in collate_fn
                    if cu_seqlens_argmin is not None:
                        cu_seqlens = cu_seqlens[: cu_seqlens_argmin.item()]
                    else:
                        cu_seqlens = cu_seqlens[: torch.argmin(cu_seqlens)]

                    try:
                        from megatron.core.packed_seq_params import PackedSeqParams
                    except (ImportError, ModuleNotFoundError) as e:
                        mcore_version = packaging.version.Version(version('megatron-core'))
                        logging.error(
                            f"megatron-core v{mcore_version} does not support training with packed sequence. "
                            "Please use megatron-core >= 0.5.0, or set model.data.train_ds.packed_sequence=False"
                        )
                        raise e

                    forward_args['packed_seq_params'] = PackedSeqParams(
                        cu_seqlens_q=cu_seqlens,
                        cu_seqlens_kv=cu_seqlens,
                        max_seqlen_q=max_seqlen,
                        max_seqlen_kv=max_seqlen,
                        qkv_format='thd',
                    )

            output_tensor = model(**forward_args)

            def loss_func(output_tensor):
                # Loss for a micro-batch (ub)
                loss_for_ub = self.loss_func(batch['loss_mask'], batch['num_valid_tokens_in_ub'], output_tensor)
                cp_size = self.cfg.get('context_parallel_size', 1)
                if self.cfg.data.get(
                    "return_output_tensors", False
                ):  # TODO: need a better way to check if loss_func is returning more stuff than just loss... (@adithyare)
                    loss_for_ub, q_hs, d_hs, pos_cs, neg_cs, diff_cs = loss_for_ub
                    reduced_loss = average_losses_across_data_parallel_group([loss_for_ub])
                    pos_cs = average_losses_across_data_parallel_group([pos_cs])
                    neg_cs = average_losses_across_data_parallel_group([neg_cs])
                    diff_cs = average_losses_across_data_parallel_group([diff_cs])
                    return (
                        loss_for_ub * cp_size,
                        {
                            'avg': reduced_loss,
                            'query_hs': q_hs,
                            'doc_hs': d_hs,
                            'avg_pos_cs': pos_cs,
                            'avg_neg_cs': neg_cs,
                            'diff_cs': diff_cs,
                        },
                    )
                elif validation_step and not self.cfg.data.get('validation_drop_last', True):
                    sample_weight = self.cfg.data.get('sample_weight', 'token')
                    num_valid_tokens_in_ub = batch['num_valid_tokens_in_ub']
                    if loss_for_ub.isnan():
                        assert batch['loss_mask'].count_nonzero() == 0, 'Got NaN loss with non-empty input'
                        loss_sum_for_ub = torch.zeros_like(loss_for_ub)
                        num_valid_tokens_in_ub = 0
                    else:
                        if sample_weight == 'constant':
                            num_valid_tokens_in_ub = 1
                        loss_sum_for_ub = num_valid_tokens_in_ub * loss_for_ub

                    loss_sum_and_ub_size_all_gpu = torch.cat(
                        [
                            loss_sum_for_ub.clone().detach().view(1),
                            torch.tensor([num_valid_tokens_in_ub]).cuda().clone().detach(),
                        ]
                    )
                    # Could potentially reduce num_valid_samples_in_microbatch and use that to aggregate instead of len(self._validation_ds)
                    torch.distributed.all_reduce(
                        loss_sum_and_ub_size_all_gpu, group=parallel_state.get_data_parallel_group()
                    )
                    return loss_for_ub * cp_size, {'loss_sum_and_ub_size': loss_sum_and_ub_size_all_gpu}
                else:
                    reduced_loss = average_losses_across_data_parallel_group([loss_for_ub])
                    return loss_for_ub * cp_size, {'avg': reduced_loss}

            return output_tensor, loss_func

        return fwd_output_and_loss_func

    def get_forward_output_only_func(self):
        def fwd_output_only_func(dataloader_iter, model):
            # If tuple, 1st element in it is the batch since dataloader_iter returns batch, batch_idx, dataloader_idx
            batch = next(dataloader_iter)
            if isinstance(batch, tuple):
                batch = batch[0]
            extra_arg = {}
            if len(batch) == 3:
                batch = [x.cuda() for x in batch]
                tokens, attention_mask, position_ids = batch
                attention_mask = attention_mask[0:1]
            else:
                (
                    tokens,
                    attention_mask,
                    position_ids,
                    set_inference_key_value_memory,
                    inference_max_sequence_len,
                ) = batch
                tokens = tokens.cuda()
                position_ids = position_ids.cuda()
                if attention_mask is not None:
                    attention_mask = attention_mask.cuda()
                    attention_mask = attention_mask[0:1]
                if self.mcore_gpt:
                    # if first step, then clear KV cache, otherwise reuse inference_paarms
                    if set_inference_key_value_memory[0].item():
                        self.inference_params = InferenceParams(
                            max_batch_size=tokens.size(0), max_sequence_length=inference_max_sequence_len[0].item()
                        )
                    extra_arg['inference_params'] = self.inference_params
                else:
                    extra_arg['set_inference_key_value_memory'] = set_inference_key_value_memory[0].item()
                    extra_arg['inference_max_sequence_len'] = inference_max_sequence_len[0].item()
            # Currently for all MCore transformer layer specs causal attention mask
            # is used so we can delegate creating it to MCore/TE and pass None below
            if (
                isinstance(model, MCoreGPTModel)
                or hasattr(model, "module")
                and isinstance(model.module, MCoreGPTModel)
            ):
                attention_mask = None
            output_tensor = model(tokens, position_ids, attention_mask, **extra_arg)

            # Advance inference sequence offset.
            if self.inference_params:
                # if last stage, then (final) output is [b, s, h], otherwise it's [s, b, h]
                if parallel_state.is_pipeline_last_stage():
                    self.inference_params.sequence_len_offset += output_tensor.size(1)
                else:
                    self.inference_params.sequence_len_offset += output_tensor.size(0)

            def id_func(output_tensor):
                return output_tensor, {'logits': output_tensor}

            return output_tensor, id_func

        return fwd_output_only_func

    def validation_step(self, dataloader_iter, dataloader_idx=0):
        """
            Our dataloaders produce a micro-batch and then we fetch
            a number of microbatches depending on the global batch size and model parallel size
            from the dataloader to produce a list of microbatches.
            The list of microbatches is then piped through the pipeline using megatron-core fwd/bwd functions.
        """
        mode = 'test' if self.trainer.testing else 'val'
        # Initialize userbuffer communicators.
        if self.initialize_ub:
            self.initialize_ub_func()

        if isinstance(self.model, list):
            for model_module in self.model:
                model_module.eval()
        else:
            self.model.eval()

        if self.cfg.get('fp8', False):
            first_val_step = self.prev_step_training and not self.training
            self.prev_step_training = self.training
        else:
            first_val_step = None

        with torch.no_grad():
            loss = self.fwd_bwd_step(dataloader_iter, True, first_val_step)

        if isinstance(self.model, list):
            for model_module in self.model:
                model_module.train()
        else:
            self.model.train()

        if mode == 'val':
            # Append with the correct dataloader_idx in case of multiple dataloaders
            if type(self.trainer.val_dataloaders) == list and len(self.trainer.val_dataloaders) > 1:
                self.validation_step_outputs[dataloader_idx].append(loss)
            else:
                self.validation_step_outputs.append(loss)
        else:
            if type(self.trainer.test_dataloaders) == list and len(self.trainer.test_dataloaders) > 1:
                self.test_step_outputs[dataloader_idx].append(loss)
            else:
                self.test_step_outputs.append(loss)

        return loss

    def on_validation_epoch_end(self):
        if parallel_state.is_pipeline_last_stage():
            # only the last pipeline parallel stages return loss with their batch size
            if self.cfg.data.get('validation_drop_last', True):
                averaged_loss = torch.stack(self.validation_step_outputs).mean()
            else:
                # Compute the avg loss by total_loss across all samples / total number of samples
                total_loss_and_total_samples = torch.vstack(self.validation_step_outputs).sum(axis=0)
                avg_loss = total_loss_and_total_samples[0] / total_loss_and_total_samples[1]
                averaged_loss = avg_loss.type(torch.float32).cuda()
        else:
            averaged_loss = torch.tensor(0.0, dtype=torch.float32).cuda()

        # When using pipeline parallelism, loss is calculated only in the last pipeline stage and
        # it should be casted to other pipeline stages for logging.
        if parallel_state.get_pipeline_model_parallel_world_size() > 1:
            if self.loss_broadcast_src_rank is None:
                dp_size = parallel_state.get_data_parallel_world_size()
                cp_size = parallel_state.get_context_parallel_world_size()
                tp_size = parallel_state.get_tensor_model_parallel_world_size()
                pp_size = parallel_state.get_pipeline_model_parallel_world_size()
                rank_in_dp_tp_group = torch.distributed.get_rank() % (dp_size * cp_size * tp_size)
                last_pipeline_stage_offset = (tp_size * cp_size * dp_size) * (pp_size - 1)
                self.loss_broadcast_src_rank = last_pipeline_stage_offset + rank_in_dp_tp_group
            torch.distributed.broadcast(
                averaged_loss, self.loss_broadcast_src_rank, group=parallel_state.get_pipeline_model_parallel_group(),
            )

        self.log('val_loss', averaged_loss, prog_bar=True, rank_zero_only=True, batch_size=1)
        self.validation_step_outputs.clear()  # free memory

        return averaged_loss

    def test_step(self, dataloader_iter):
        return self.validation_step(dataloader_iter)

    def on_test_epoch_end(self):
        averaged_loss = average_losses_across_data_parallel_group(self.test_step_outputs)
        logging.info(f'test_loss: {averaged_loss[0]}')
        self.test_step_outputs.clear()  # free memory

    def loss_func(self, loss_mask, num_valid_tokens_in_ub, output_tensor):
        losses = output_tensor.float()
        loss_mask = loss_mask.view(-1).float()
        # TODO: add nemo version here
        loss = torch.sum(losses.view(-1) * loss_mask) / num_valid_tokens_in_ub  # sequence level nll
        if parallel_state.get_context_parallel_world_size() > 1:
            torch.distributed.all_reduce(loss, group=parallel_state.get_context_parallel_group())
        return loss

    def build_train_valid_test_datasets(self):
        if self.trainer.limit_val_batches > 1.0 and isinstance(self.trainer.limit_val_batches, float):
            raise ValueError("limit_val_batches must be an integer or float less than or equal to 1.0.")
        logging.info('Building GPT datasets.')
        global_batch_size = self.cfg.global_batch_size
        max_train_steps = self.trainer.max_steps
        eval_iters = (max_train_steps // self.trainer.val_check_interval + 1) * self.trainer.limit_val_batches
        test_iters = self.trainer.limit_test_batches

        # TODO: @athitten make num of eval and test samples 1 always, after it works with non DictConfig data_prefix.
        train_valid_test_num_samples = [
            max_train_steps * global_batch_size,
            eval_iters * global_batch_size,
            test_iters * global_batch_size,
        ]

        # The line below exploits a quirk in mcore dataset construction, to make number of epochs for validation and test equal to 1
        # The mcore dataset implementation uses the number N we provide via train_valid_test_num_samples to derive parameter E such that
        # E = argmin_e e * N_d >= N, or equivalently E = ceildiv(N, N_d)
        # Where N_d is the total number of samples in a dataset (files), and N is the requested number of samples (provided for every split in the list below).
        # Setting N = 1 we force E to be 1 as well
        if self.trainer.limit_val_batches <= 1.0 and isinstance(self.trainer.limit_val_batches, float):
            train_valid_test_num_samples[1] = 1

        # Add extra FIM tokens to tokenizer
        if self.cfg.data.get('add_fim', False) and self.cfg.tokenizer.library == 'megatron':
            fim_tokens = self.cfg.data.fim.extra_tokens
            fim_tokens = [fim_tokens.prefix, fim_tokens.middle, fim_tokens.suffix, fim_tokens.pad, fim_tokens.eod]
            self.tokenizer.add_special_tokens({'additional_special_tokens': fim_tokens})

        if self.cfg.data.get("legacy_dataset", False):
            self._train_ds, self._validation_ds, self._test_ds = build_train_valid_test_datasets(
                cfg=self.cfg,
                trainer=self.trainer,
                data_prefix=self.cfg.data.data_prefix,
                data_impl=self.cfg.data.data_impl,
                splits_string=self.cfg.data.splits_string,
                train_valid_test_num_samples=train_valid_test_num_samples,
                seq_length=self.cfg.data.seq_length,
                seed=self.cfg.seed,
                skip_warmup=self.cfg.data.get('skip_warmup', True),
                tokenizer=self.tokenizer,
            )
        else:
            # Function needed for mcore GPTDataset
            is_dataset_built_on_rank = lambda: True

            mock_dataset = True if self.cfg.data.get("data_impl", "mmap") == "mock" else False
            kwargs = {
                "random_seed": self.cfg.seed,
                "sequence_length": self.cfg.data.seq_length,
                "path_to_cache": self.cfg.data.index_mapping_dir,
                "tokenizer": self.tokenizer,
                "reset_position_ids": self.reset_position_ids,
                "reset_attention_mask": self.reset_attention_mask,
                "eod_mask_loss": self.eod_mask_loss,
                "mock": mock_dataset,
                "mmap_bin_files": self.cfg.data.get("mmap_bin_files", True),
            }

            # support for dict data input type
            if isinstance(self.cfg.data.data_prefix, DictConfig):
                _pref = self.cfg.data.data_prefix
                kwargs['blend_per_split'] = [_pref['train'], _pref['validation'], _pref['test']]
            else:
                kwargs['blend'] = self.cfg.data.data_prefix
                kwargs["split"] = self.cfg.data.splits_string

            if self.cfg.data.get('add_fim', False):
                dataset_config = GPTFIMDatasetConfig(self.cfg.data.fim, **kwargs)
                dataset_type = GPTFIMDataset
            else:
                dataset_config = GPTDatasetConfig(**kwargs)
                dataset_type = MockGPTDataset if mock_dataset else GPTDataset

            self._train_ds, self._validation_ds, self._test_ds = BlendedMegatronDatasetBuilder(
                dataset_type, train_valid_test_num_samples, is_dataset_built_on_rank, dataset_config,
            ).build()

        if self._train_ds is not None:
            logging.info(f'Length of train dataset: {len(self._train_ds)}')
        if self._validation_ds is not None:
            logging.info(f'Length of val dataset: {len(self._validation_ds)}')
        if self._test_ds is not None:
            logging.info(f'Length of test dataset: {len(self._test_ds)}')
        logging.info(f'Finished building GPT datasets.')

        return self._train_ds, self._validation_ds, self._test_ds

    def build_pretraining_data_loader(
        self, dataset, consumed_samples, dataset_type=None, drop_last=True, pad_samples_to_global_batch_size=False
    ):
        """Buld dataloader given an input dataset."""

        logging.info(f'Building dataloader with consumed samples: {consumed_samples}')
        # Megatron sampler
        if hasattr(self.cfg.data, 'dataloader_type') and self.cfg.data.dataloader_type is not None:
            if self.cfg.data.dataloader_type == 'single':
                batch_sampler = MegatronPretrainingSampler(
                    total_samples=len(dataset),
                    consumed_samples=consumed_samples,
                    micro_batch_size=self.cfg.micro_batch_size,
                    data_parallel_rank=parallel_state.get_data_parallel_rank(),
                    data_parallel_size=parallel_state.get_data_parallel_world_size(),
                    drop_last=drop_last,
                    global_batch_size=self.cfg.global_batch_size,
                    rampup_batch_size=self.cfg.get('rampup_batch_size', None),
                    pad_samples_to_global_batch_size=pad_samples_to_global_batch_size,
                )
            elif self.cfg.data.dataloader_type == 'cyclic':
                batch_sampler = MegatronPretrainingRandomSampler(
                    total_samples=len(dataset),
                    consumed_samples=consumed_samples,
                    micro_batch_size=self.cfg.micro_batch_size,
                    data_parallel_rank=parallel_state.get_data_parallel_rank(),
                    data_parallel_size=parallel_state.get_data_parallel_world_size(),
                    drop_last=self.cfg.get('drop_last', True),
                )
            else:
                raise ValueError('cfg.data.dataloader_type must be "single" or "cyclic"')
        else:
            raise ValueError('cfg.data.dataloader_type not found. Must be "single" or "cyclic"')

        return torch.utils.data.DataLoader(
            dataset,
            batch_sampler=batch_sampler,
            num_workers=self.cfg.data.num_workers,
            pin_memory=True,
            persistent_workers=True if self.cfg.data.num_workers > 0 else False,
        )

    def setup(self, stage=None):
        """ PTL hook that is executed after DDP spawns.
            We setup datasets here as megatron datasets require DDP to instantiate.
            See https://pytorch-lightning.readthedocs.io/en/latest/common/lightning_module.html#setup for more information.
        Args:
            stage (str, optional): Can be 'fit', 'validate', 'test' or 'predict'. Defaults to None.
        """
        num_parameters_on_device, total_num_parameters = self._get_total_params_across_model_parallel_groups_gpt_bert(
            self.model
        )

        logging.info(
            f'Pipeline model parallel rank: {parallel_state.get_pipeline_model_parallel_rank()}, '
            f'Tensor model parallel rank: {parallel_state.get_tensor_model_parallel_rank()}, '
            f'Number of model parameters on device: {num_parameters_on_device:.2e}. '
            f'Number of precise model parameters on device: {total_num_parameters}.'
        )

        resume_checkpoint_path = self.trainer.ckpt_path
        if resume_checkpoint_path:
            init_consumed_samples = self._extract_consumed_samples_from_ckpt(resume_checkpoint_path)
        else:
            init_consumed_samples = 0
        self.init_consumed_samples = init_consumed_samples
        self.init_global_step = self.trainer.global_step

        if self.rampup_batch_size:
            num_microbatch_calculator = apex.transformer.pipeline_parallel.utils._GLOBAL_NUM_MICROBATCHES_CALCULATOR
            num_microbatch_calculator.update(self.init_consumed_samples, consistency_check=False)
            self.prev_consumed_samples = self.init_consumed_samples

        if stage == 'predict':
            return
        else:
            # TODO: consider adding a ModelPT guard to check if model is being restored.
            # allowing restored models to optionally setup datasets
            self.build_train_valid_test_datasets()
            self.setup_training_data(self.cfg.data)
            self.setup_validation_data(self.cfg.data)
            self.setup_test_data(self.cfg.data)
            # Override limit_train_batches in terms of num of microbatches
            self._reconfigure_limit_batches(self.trainer.limit_train_batches, self._train_dl, 'train')
            # Override limit_val_batches to be a multiple of num microbatches to prevent val_step from exiting in between a step
            self._reconfigure_limit_batches(self.trainer.limit_val_batches, self._validation_dl, 'val')

        if stage == 'fit':
            self.initialize_last_rank_embeddings()

        if self.cfg.get('transformer_engine', False) or self.cfg.get('mcore_gpt', False):
            self.setup_transformer_engine_tp_groups()
            self.setup_transformer_engine_cp_groups()

    def setup_training_data(self, cfg):
        if hasattr(self, '_train_ds'):
            consumed_samples = self.compute_consumed_samples(0)
            logging.info(
                f'Setting up train dataloader with len(len(self._train_ds)): {len(self._train_ds)} and consumed samples: {consumed_samples}'
            )
            self._train_dl = self.build_pretraining_data_loader(self._train_ds, consumed_samples)

    def setup_validation_data(self, cfg):
        if hasattr(self, '_validation_ds'):
            consumed_samples = 0
            logging.info(
                f'Setting up validation dataloader with len(len(self._validation_ds)): {len(self._validation_ds)} and consumed samples: {consumed_samples}'
            )

            drop_last = True
            if not self.cfg.data.get('validation_drop_last', True):
                logging.info(f'Drop last in validation dataset is set to False')
                drop_last = False
            pad_samples_to_global_batch_size = False
            if self.cfg.data.get('pad_samples_to_global_batch_size', False):
                logging.info('pad_samples_to_global_batch_size set to True')
                pad_samples_to_global_batch_size = True

            self._validation_dl = self.build_pretraining_data_loader(
                self._validation_ds, consumed_samples, "validation", drop_last, pad_samples_to_global_batch_size
            )

    def setup_test_data(self, cfg):
        if hasattr(self, '_test_ds'):
            if self._test_ds is not None:
                consumed_samples = 0
                logging.info(
                    f'Setting up test dataloader with len(len(self._test_ds)): {len(self._test_ds)} and consumed samples: {consumed_samples}'
                )
                self._test_dl = self.build_pretraining_data_loader(self._test_ds, consumed_samples)
            else:
                self._test_dl = None

    def generate(
        self,
        inputs: Union[List[str], torch.Tensor, List[dict]],
        length_params: LengthParam,
        sampling_params: SamplingParam = None,
        *,
        strategy: Optional[TextGenerationStrategy] = None,
    ) -> OutputType:

        # check whether the DDP is initialized
        if parallel_state.is_unitialized():

            def dummy():
                return

            if self.trainer.strategy.launcher is not None:
                self.trainer.strategy.launcher.launch(dummy, trainer=self.trainer)
            self.trainer.strategy.setup_environment()

            if self.cfg.get('transformer_engine', False):
                self.setup_transformer_engine_tp_groups()
                self.setup_transformer_engine_cp_groups()

        # set the default sampling params if it is None.
        # default do greedy sampling
        if sampling_params is None:
            sampling_params = get_default_sampling_params()

        # set the default length params if it is None.
        # default do greedy sampling
        if length_params is None:
            length_params = get_default_length_params()

        strategy_args = {} if strategy is None else {"strategy": strategy}

        return megatron_gpt_generate(
            self.cuda(), inputs, self.tokenizer, length_params, sampling_params, **strategy_args
        )

    def predict_step(self, batch: Any, batch_idx: int, dataloader_idx: Optional[int] = None) -> Any:
        inference_config = self.get_inference_config()
        if inference_config is None:
            return None
        else:
            # need to overwrite some configuration, make it immutable
            inference_config = inference_config.copy()
            compute_logprob = inference_config['compute_logprob']
            if compute_logprob:
                inference_config['inputs'] = batch
                inference_config['tokens_to_generate'] = 1
                inference_config['all_probs'] = True
                inference_config["add_BOS"] = False
                inference_config['greedy'] = True
                response = generate(self, **inference_config)
                compute_prob_response = get_computeprob_response(self.tokenizer, response, batch)
                return compute_prob_response
            else:
                inference_config['inputs'] = batch
                return generate(self, **inference_config)

    def list_available_models(self):
        return None

    def transfer_batch_to_device(self, batch: Any, device: torch.device, dataloader_idx: int) -> Any:
        """ PTL hook: https://pytorch-lightning.readthedocs.io/en/latest/common/lightning_module.html#transfer-batch-to-device
            When using pipeline parallelism, we need the global batch to remain on the CPU,
            since the memory overhead will be too high when using a large number of microbatches.
            Microbatches are transferred from CPU to GPU inside the pipeline.
        """
        return batch

    def _validate_trainer(self):
        """ Certain trainer configurations can break training.
            Here we try to catch them and raise an error.
        """
        if self.trainer.accumulate_grad_batches > 1:
            raise ValueError(
                f'Gradient accumulation is done within training_step. trainer.accumulate_grad_batches must equal 1'
            )

    @classmethod
    def list_available_models(cls) -> Optional[PretrainedModelInfo]:
        """
        This method returns a list of pre-trained model which can be instantiated directly from NVIDIA's NGC cloud.
        Returns:
            List of available pre-trained models.
        """
        result = []
        result.append(
            PretrainedModelInfo(
                pretrained_model_name="megatron_gpt_345m",
                location="https://api.ngc.nvidia.com/v2/models/nvidia/nemo/megatron_gpt_345m/versions/1/files/megatron_gpt_345m.nemo",
                description="345M parameter GPT generative Megatron model.",
            )
        )
        return result

    def on_save_checkpoint(self, checkpoint) -> None:
        """LightningModule hook:
        https://pytorch-lightning.readthedocs.io/en/stable/common/lightning_module.html#on-save-checkpoint
        """

        # mcore uses distributed checkpointing
        # FSDP supports the lagecy checkpointing or torch-FSDP-native sharded checkpointing
        if self.mcore_gpt and not self.use_fsdp:
            checkpoint['sharded_state_dict'] = self.sharded_state_dict()

        # legacy checkpointing for interleaved
        else:
            if isinstance(self.model, list):
                for i in range(len(self.model)):
                    parallel_state.set_virtual_pipeline_model_parallel_rank(i)
                    checkpoint[f'model{i}'] = self.model[i].module.state_dict_for_save_checkpoint()
                parallel_state.set_virtual_pipeline_model_parallel_rank(0)

    def on_load_checkpoint(self, checkpoint) -> None:
        """LightningModule hook:
        https://pytorch-lightning.readthedocs.io/en/stable/common/lightning_module.html#on-load-checkpoint
        """

        # mcore uses distributed checkpointing
        # FSDP supports the lagecy checkpointing or torch-FSDP-native sharded checkpointing
        if self.mcore_gpt and not self.use_fsdp:
            if 'state_dict' in checkpoint and checkpoint['state_dict']:
                for index, module in enumerate(self.get_model_module_list()):
                    if parallel_state.get_virtual_pipeline_model_parallel_world_size() is not None:
                        checkpoint_state_dict = checkpoint['state_dict'][f'model_{index}']
                    else:
                        checkpoint_state_dict = checkpoint['state_dict']
                    # checkpoint_state_dict has "model." but module does not so we need to remove it when loading
                    checkpoint_state_dict = {
                        key.replace('model.', ''): checkpoint_state_dict.pop(key)
                        for key in list(checkpoint_state_dict.keys())
                    }
                    module.load_state_dict(checkpoint_state_dict, strict=True)
            else:
                # when restoring a distributed checkpoint from a ptl checkpoint we need to defer loading the state_dict
                # see NLPModel.on_load_checkpoint
                checkpoint['state_dict'] = {}

        # legacy checkpointing for interleaved
        else:
            if isinstance(self.model, list):
                for i in range(len(self.model)):
                    parallel_state.set_virtual_pipeline_model_parallel_rank(i)
                    self.model[i].module.load_state_dict(checkpoint[f'model{i}'], strict=True)
                parallel_state.set_virtual_pipeline_model_parallel_rank(0)

    def sharded_state_dict(self, prefix: str = '') -> Dict[str, Any]:
        """
        Creates the sharded state dict which is used by dist_checkpoint to save the sharded tensors to disk.
        When given the sharded_stated_dict, dist_checkpoint.load will load the tensors corresponding to
        self.state_dict().
        The sharded tensor mapping is defined in the GPTModel class from mcore.
        """

        if self.mcore_gpt:
            module_prefix = f'{prefix}model.'
            sharded_state_dict = {}
            for index, module in enumerate(self.get_model_module_list()):
                if parallel_state.get_virtual_pipeline_model_parallel_world_size() is not None:
                    # virtual pipline rank must be set so that GPTModel returns the correct sharded state dict
                    parallel_state.set_virtual_pipeline_model_parallel_rank(index)
                    module_sharded_state_dict = module.sharded_state_dict(prefix=module_prefix)
                    sharded_state_dict[f'model_{index}'] = module_sharded_state_dict
                else:
                    module_sharded_state_dict = module.sharded_state_dict(prefix=module_prefix)
                    sharded_state_dict.update(module_sharded_state_dict)

            # reset vp rank
            if parallel_state.get_virtual_pipeline_model_parallel_world_size() is not None:
                parallel_state.set_virtual_pipeline_model_parallel_rank(0)

            return sharded_state_dict

    def parameters(self):
        if isinstance(self.model, list):
            return itertools.chain.from_iterable(module.parameters() for module in self.model)
        else:
            return self.model.parameters()

    @property
    def mgpt_wrapper(self):
        return MegatronGPTExportableModel(self)

    def list_export_subnets(self):
        return ['mgpt_wrapper']

    def initialize_last_rank_embeddings(self):
        if parallel_state.get_pipeline_model_parallel_world_size() > 1:
            if self.cfg.get('share_embeddings_and_output_weights', True):
                for index, module in enumerate(self.get_model_module_list()):
                    if parallel_state.get_virtual_pipeline_model_parallel_world_size() is not None:
                        parallel_state.set_virtual_pipeline_model_parallel_rank(index)
                    sync_embeddings = (
                        module.setup_embeddings_and_output_layer
                        if self.mcore_gpt
                        else module.sync_initial_word_embeddings
                    )
                    sync_embeddings()
                if parallel_state.get_virtual_pipeline_model_parallel_world_size() is not None:
                    parallel_state.set_virtual_pipeline_model_parallel_rank(0)

    def _reset_activation_checkpointing_args(self):
        """ Disables activation checkpointing completely and saves the values so that
            _restore_activation_checkpointing_args can restore them later. This function must always be
            called before _restore_activation_checkpointing_args.
        """
        # Store values to restore them later.
        self.last_activations_checkpoint_granularity = self.cfg.activations_checkpoint_granularity
        self.last_activations_checkpoint_method = self.cfg.activations_checkpoint_method
        self.last_activations_checkpoint_num_layers = self.cfg.activations_checkpoint_num_layers
        self.last_activations_checkpoint_layers_per_pipeline = self.cfg.activations_checkpoint_layers_per_pipeline

        # Reset config values. Needed for calling generate.
        self.cfg.activations_checkpoint_granularity = None
        self.cfg.activations_checkpoint_method = None
        self.cfg.activations_checkpoint_num_layers = None
        self.cfg.activations_checkpoint_layers_per_pipeline = None

        # Reset model parameters.
        for module in self.get_model_module_list():
            if self.cfg.get('mcore_gpt', False):
                module.decoder.config.recompute_granularity = None
                module.decoder.config.recompute_method = None
                module.decoder.config.recompute_num_layers = None
            else:
                module.language_model.encoder.activations_checkpoint_granularity = None
                module.language_model.encoder.activations_checkpoint_method = None
                module.language_model.encoder.activations_checkpoint_num_layers = None
                module.language_model.encoder.activations_checkpoint_layers_per_pipeline = None

    def _restore_activation_checkpointing_args(self):
        """ Restores the activation checkpointing parameters using the values saved by
            _reset_activation_checkpointing_args. This function must never be called before
            _reset_activation_checkpointing_args.
        """
        # Restore config values.
        self.cfg.activations_checkpoint_granularity = self.last_activations_checkpoint_granularity
        self.cfg.activations_checkpoint_method = self.last_activations_checkpoint_method
        self.cfg.activations_checkpoint_num_layers = self.last_activations_checkpoint_num_layers
        self.cfg.activations_checkpoint_layers_per_pipeline = self.last_activations_checkpoint_layers_per_pipeline

        # Restore model parameters.
        for module in self.get_model_module_list():
            if self.cfg.get('mcore_gpt', False):
                module.decoder.config.recompute_granularity = self.last_activations_checkpoint_granularity
                module.decoder.config.recompute_method = self.last_activations_checkpoint_method
                module.decoder.config.recompute_num_layers = self.last_activations_checkpoint_num_layers
            else:
                module.language_model.encoder.activations_checkpoint_granularity = (
                    self.last_activations_checkpoint_granularity
                )
                module.language_model.encoder.activations_checkpoint_method = self.last_activations_checkpoint_method
                module.language_model.encoder.activations_checkpoint_num_layers = (
                    self.last_activations_checkpoint_num_layers
                )
                module.language_model.encoder.activations_checkpoint_layers_per_pipeline = (
                    self.last_activations_checkpoint_layers_per_pipeline
                )

    def _reset_sequence_parallelism_args(self):
        """ Disables sequence parallelism completely and saves the values so that
            _restore_sequence_parallelism_args can restore them later. This function must always be
            called before _restore_sequence_parallelism_args.
        """
        # Store values to restore them later.
        self.last_sequence_parallel = self.cfg.sequence_parallel

        # Reset config values. Needed for calling generate.
        self.cfg.sequence_parallel = False
        self.model_parallel_config.sequence_parallel = False
        self.transformer_config.sequence_parallel = False

        # Reset model parameters.
        for module in self.get_model_module_list():
            for mod in module.modules():
                if hasattr(mod, "sequence_parallel"):
                    mod.sequence_parallel = False

    def _restore_sequence_parallelism_args(self):
        """ Restores the sequence parallelism parameters using the values saved by
            _reset_sequence_parallelism_args. This function must never be called before
            _reset_sequence_parallelism_args.
        """
        # Restore config values.
        self.cfg.sequence_parallel = self.last_sequence_parallel
        self.model_parallel_config.sequence_parallel = self.last_sequence_parallel
        self.transformer_config.sequence_parallel = self.last_sequence_parallel

        # Restore model parameters.
        for module in self.get_model_module_list():
            for mod in module.modules():
                if hasattr(mod, "sequence_parallel"):
                    mod.sequence_parallel = self.last_sequence_parallel

    def build_transformer_config(self) -> TransformerConfig:
        """ Builds the megatron core gpt transformer config for the model.
            For attributes in the nemo model config that are the same
            as the megatron core TransformerConfig, we will use the value from the nemo model config.
            For attributes in TransformerConfig that are not in the nemo model config, we add custom logic.
        """

        normalization = self.cfg.get('normalization', 'layernorm').lower()
        layernorm_zero_centered_gamma = self.cfg.get('normalization', 'layernorm') == 'layernorm1p'
        if normalization == 'layernorm':
            normalization = 'LayerNorm'
        elif normalization == 'rmsnorm':
            normalization = 'RMSNorm'
        elif normalization == 'layernorm1p':
            normalization = 'LayerNorm'
            layernorm_zero_centered_gamma = True
        else:
            logging.warning(
                f"The normalization type: {normalization} might not be supported in megatron core."
                f"Supported types are LayerNorm and RMSNorm."
            )

        ub_tp_comm_overlap = self.cfg.get('ub_tp_comm_overlap', False)

        if not self.cfg.get('fp8', False):
            fp8 = None
        elif self.cfg.get('fp8_e4m3', False):
            fp8 = 'e4m3'
        elif self.cfg.get('fp8_hybrid', False):
            fp8 = 'hybrid'
        else:
            raise ValueError(f"fp8 enabled but fp8_format (fp8_e4m3 | fp8_hybrid) is not set.")

        # any configs that are not in the nemo model config will be added here
        model_specific_configs = {
            'layernorm_zero_centered_gamma': layernorm_zero_centered_gamma,
            'normalization': normalization,
            'fp8': fp8,
            'tp_comm_overlap': ub_tp_comm_overlap,
            # MoE related
            'num_moe_experts': self.cfg.get('num_moe_experts', None),
            'moe_router_load_balancing_type': self.cfg.get('moe_router_load_balancing_type', 'aux_loss'),
            'moe_router_topk': self.cfg.get('moe_router_topk', 2),
            'moe_grouped_gemm': self.cfg.get('moe_grouped_gemm', False),
            'moe_aux_loss_coeff': self.cfg.get(
                'moe_aux_loss_coeff', 0
            ),  # 1e-2 would be a good start value for load balance loss.
            'moe_z_loss_coeff': self.cfg.get('moe_z_loss_coeff', None),  # 1e-3 would be a good start value for z-loss
            'moe_input_jitter_eps': self.cfg.get('moe_input_jitter_eps', None),
            'moe_token_dropping': self.cfg.get('moe_token_dropping', False),  # TODO: Support token dropping.
        }
        if model_specific_configs['num_moe_experts'] is not None:
            assert mcore_supports_moe(), 'Megatron-core >= v0.5.0 is required for MoE'
        elif not mcore_supports_moe():
            if 'num_moe_experts' in model_specific_configs:
                del model_specific_configs['num_moe_experts']
            moe_keys = list(filter(lambda x: x.startswith('moe_'), model_specific_configs.keys()))
            for k in moe_keys:
                del model_specific_configs[k]

        transformer_config = super().build_transformer_config()

        for key, value in model_specific_configs.items():
            setattr(transformer_config, key, value)

        # pass mcore customization configs directly to mcore
        mcore_customization_config_dict = self.cfg.get('mcore_customization_config', {})
        for key, value in mcore_customization_config_dict.items():
            setattr(transformer_config, key, value)

        return transformer_config<|MERGE_RESOLUTION|>--- conflicted
+++ resolved
@@ -89,13 +89,9 @@
     from megatron.core import InferenceParams, parallel_state, tensor_parallel
     from megatron.core.datasets.blended_megatron_dataset_builder import BlendedMegatronDatasetBuilder
     from megatron.core.datasets.gpt_dataset import GPTDataset, GPTDatasetConfig, MockGPTDataset
-<<<<<<< HEAD
-    from megatron.core.inference.gpt.model_specs import get_gpt_layer_ammo_spec
-=======
 
     # NeMo's implementation of the get_gpt_layer_ammo_spec function is temporarily used
     # from megatron.core.inference.gpt.model_specs import get_gpt_layer_ammo_spec
->>>>>>> b33af25b
     from megatron.core.models.gpt import GPTModel as MCoreGPTModel
     from megatron.core.models.gpt.gpt_layer_specs import (
         get_gpt_layer_local_spec,
