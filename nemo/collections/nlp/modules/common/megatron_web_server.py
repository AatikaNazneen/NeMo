# Copyright (c) 2022, NVIDIA CORPORATION.  All rights reserved.
#
# Licensed under the Apache License, Version 2.0 (the "License");
# you may not use this file except in compliance with the License.
# You may obtain a copy of the License at
#
#     http://www.apache.org/licenses/LICENSE-2.0
#
# Unless required by applicable law or agreed to in writing, software
# distributed under the License is distributed on an "AS IS" BASIS,
# WITHOUT WARRANTIES OR CONDITIONS OF ANY KIND, either express or implied.
# See the License for the specific language governing permissions and
# limitations under the License.

import asyncio

import gradio as gr
import numpy as np
import time

from nemo.collections.nlp.modules.common.megatron.retrieval_services.util import (
    convert_retrieved_to_md,
    request_data,
    request_post_data,
    convert_qa_evidence_to_md,
)


<<<<<<< HEAD
def get_generation(prompt, greedy, add_BOS, token_to_gen, min_tokens, temp, top_p, top_k, repetition, port=5555):
    data = {
        "sentences": [prompt],
        "tokens_to_generate": int(token_to_gen),
        "temperature": temp,
        "add_BOS": add_BOS,
        "top_k": top_k,
        "top_p": top_p,
        "greedy": greedy,
        "all_probs": False,
        "repetition_penalty": repetition,
        "min_tokens_to_generate": int(min_tokens),
    }
    sentences = request_data(data, port=port, path='generate')['sentences']
    return sentences[0]


def get_demo(share, username, password):
=======
def create_gen_function(port=5555):
    def get_generation(prompt, greedy, add_BOS, token_to_gen, min_tokens, temp, top_p, top_k, repetition):
        data = {
            "sentences": [prompt],
            "tokens_to_generate": int(token_to_gen),
            "temperature": temp,
            "add_BOS": add_BOS,
            "top_k": top_k,
            "top_p": top_p,
            "greedy": greedy,
            "all_probs": False,
            "repetition_penalty": repetition,
            "min_tokens_to_generate": int(min_tokens),
        }
        sentences = text_generation(data, port=port)['sentences']
        return sentences[0]

    return get_generation


def get_demo(share, username, password, server_port=5555, web_port=9889, loop=None):
    asyncio.set_event_loop(loop)
>>>>>>> 278cb5d9
    with gr.Blocks() as demo:
        with gr.Row():
            with gr.Column(scale=2, width=200):
                greedy_flag = gr.Checkbox(label="Greedy")
                add_BOS = gr.Checkbox(label="Add BOS token", value=False)
                token_to_gen = gr.Number(label='Number of Tokens to generate', value=300, type=int)
                min_token_to_gen = gr.Number(label='Min number of Tokens to generate', value=1, type=int)
                temperature = gr.Slider(minimum=0.0, maximum=10.0, value=1.0, label='Temperature', step=0.1)
                top_p = gr.Slider(minimum=0.0, maximum=1.0, step=0.02, value=0.9, label='Top P')
                top_k = gr.Slider(minimum=0, maximum=10000, step=2, value=0, label='Top K')
                repetition_penality = gr.Slider(
                    minimum=1.0, maximum=5.0, step=0.02, value=1.2, label='Repetition penalty'
                )
            with gr.Column(scale=1, min_width=800):
                input_prompt = gr.Textbox(
                    label="Input",
                    value="Ariel was playing basketball. 1 of her shots went in the hoop. 2 of her shots did not go in the hoop. How many shots were there in total?",
                    lines=5,
                )
                output_box = gr.Textbox(value="", label="Output")
                btn = gr.Button(value="Submit")
                btn.click(
                    create_gen_function(server_port),
                    inputs=[
                        input_prompt,
                        greedy_flag,
                        add_BOS,
                        token_to_gen,
                        min_token_to_gen,
                        temperature,
                        top_p,
                        top_k,
                        repetition_penality,
                    ],
                    outputs=[output_box],
                )
    demo.launch(share=share, server_port=web_port, server_name='0.0.0.0', auth=(username, password))


class RetroDemoWebApp:
    def __init__(self, text_service_ip, text_service_port, combo_service_ip, combo_service_port):
        self.text_service_ip = text_service_ip
        self.text_service_port = text_service_port
        self.combo_service_ip = combo_service_ip
        self.combo_service_port = combo_service_port

    def get_retro_generation(
        self, prompt, greedy, add_BOS, token_to_gen, min_tokens, temp, top_p, top_k, repetition, neighbors, weight
    ):
        data = {
            "sentences": [prompt],
            "tokens_to_generate": int(token_to_gen),
            "temperature": temp,
            "add_BOS": add_BOS,
            "top_k": top_k,
            "top_p": top_p,
            "greedy": greedy,
            "all_probs": False,
            "repetition_penalty": repetition,
            "min_tokens_to_generate": int(min_tokens),
            "neighbors": int(neighbors),
        }
        self.update_weight(weight)
        output_json = request_data(data, self.text_service_ip, self.text_service_port, path='generate')
        sentences = output_json['sentences']
        retrieved = output_json['retrieved']
        return sentences[0], convert_retrieved_to_md(retrieved)

    def update_weight(self, weight):
        data = {"update_weight": [weight, 1.0 - weight]}
        return request_data(data, self.combo_service_ip, self.combo_service_port)

    def add_doc(self, doc, add_eos):
        data = {
            "sentences": [doc],
            "add_eos": add_eos,
        }
        return request_data(data, self.combo_service_ip, self.combo_service_port)

    def reset_index(self):
        data = {"reset": None}
        return request_data(data, self.combo_service_ip, self.combo_service_port)

    def run_demo(self, share, username, password, port):
        with gr.Blocks(css="table, th, td { border: 1px solid blue; table-layout: fixed; width: 100%; }") as demo:
            with gr.Row():
                with gr.Column(scale=2, width=200):
                    greedy_flag = gr.Checkbox(label="Greedy", value=True)
                    add_BOS = gr.Checkbox(label="Add BOS token", value=False)
                    token_to_gen = gr.Number(label='Number of Tokens to generate', value=30, type=int)
                    min_token_to_gen = gr.Number(label='Min number of Tokens to generate', value=1, type=int)
                    temperature = gr.Slider(minimum=0.0, maximum=10.0, value=1.0, label='Temperature', step=0.1)
                    top_p = gr.Slider(minimum=0.0, maximum=1.0, step=0.02, value=0.9, label='Top P')
                    top_k = gr.Slider(minimum=0, maximum=10000, step=2, value=0, label='Top K')
                    repetition_penality = gr.Slider(
                        minimum=1.0, maximum=5.0, step=0.02, value=1.2, label='Repetition penalty'
                    )
                    k_neighbors = gr.Slider(minimum=0, maximum=50, step=1, value=2, label='Retrieved Documents')
                    weight = gr.Slider(
                        minimum=0.0, maximum=1.0, value=1.0, label='Weight for the Static Retrieval DB', step=0.02
                    )
                    add_retrival_doc = gr.Textbox(label="Add New Retrieval Doc", value="", lines=5,)
                    add_EOS = gr.Checkbox(label="Add EOS token to Retrieval Doc", value=False)
                    with gr.Row():
                        add_btn = gr.Button(value="Add")
                        reset_btn = gr.Button(value="Reset Index")
                    output_status = gr.Label(value='')
                    add_btn.click(self.add_doc, inputs=[add_retrival_doc, add_EOS], outputs=[output_status])
                    reset_btn.click(self.reset_index, inputs=[], outputs=[output_status])

                with gr.Column(scale=1, min_width=800):
                    input_prompt = gr.Textbox(
                        label="Input",
                        value="Ariel was playing basketball. 1 of her shots went in the hoop. 2 of her shots did not go in the hoop. How many shots were there in total?",
                        lines=5,
                    )
                    output_box = gr.Textbox(value="", label="Output")
                    btn = gr.Button(value="Submit")
                    output_retrieval = gr.HTML()
                    btn.click(
                        self.get_retro_generation,
                        inputs=[
                            input_prompt,
                            greedy_flag,
                            add_BOS,
                            token_to_gen,
                            min_token_to_gen,
                            temperature,
                            top_p,
                            top_k,
                            repetition_penality,
                            k_neighbors,
                            weight,
                        ],
                        outputs=[output_box, output_retrieval],
                    )
        demo.launch(share=share, server_port=port, server_name='0.0.0.0', auth=(username, password))


class RetroQADemoWebApp(RetroDemoWebApp):
    def __init__(self, text_service_ip, text_service_port, combo_service_ip, combo_service_port, qa_service_ip, qa_service_port):
        super().__init__(text_service_ip, text_service_port, combo_service_ip, combo_service_port)
        self.qa_service_ip = qa_service_ip
        self.qa_service_port = qa_service_port

    def get_retro_generation(
        self, prompt, greedy, add_BOS, token_to_gen, min_tokens, temp, top_p, top_k, repetition, neighbors, weight
    ):
        data = {
            "sentences": [prompt],
            "tokens_to_generate": int(token_to_gen),
            "temperature": temp,
            "add_BOS": add_BOS,
            "top_k": top_k,
            "top_p": top_p,
            "greedy": greedy,
            "all_probs": False,
            "repetition_penalty": repetition,
            "min_tokens_to_generate": int(min_tokens),
            "neighbors": int(neighbors),
        }
        self.update_weight(weight)
        output_json = request_data(data, self.text_service_ip, self.text_service_port, path='generate')
        sentences = output_json['sentences']
        retrieved = output_json['retrieved']
        first_neighbor = ''.join([i['query'] for i in retrieved]).split('\nquestion:')[0]
        knowledges = [first_neighbor] + retrieved[0]['neighbors']
        answer = sentences[0].split('answer: ')[1]
        if self.qa_service_ip is not None:
            while True:
                try:
                    better_answer = request_post_data({'question': prompt, 'answer': answer}, ip=self.qa_service_ip, port=self.qa_service_port, path='decontext')['text'].strip()
                    break
                except:
                    time.sleep(5)
            qscore = request_post_data({'response': better_answer, 'knowledges': knowledges}, ip=self.qa_service_ip, port=self.qa_service_port, path='qsquare')
            # nli_scores = request_post_data({'responses': [better_answer] * len(knowledges), 'knowledges': knowledges}, ip=self.qa_service_ip, port=self.qa_service_port, path='nli')
            # selection = np.array(nli_scores).argmax(axis=1)
            # nli_labels = ['contradiction', 'entailment', 'neutral']
            # nli = [nli_labels[s] for s in selection]
            if max(qscore['scores']) < 0.5:
                sentences[0] = sentences[0] + ' (*WARNING* the answer is not based on the retrieved documents)'
        else:
            qscore = {'scores': [None] * len(knowledges)}
        return sentences[0], convert_qa_evidence_to_md(knowledges, qscore['scores'])<|MERGE_RESOLUTION|>--- conflicted
+++ resolved
@@ -26,26 +26,6 @@
 )
 
 
-<<<<<<< HEAD
-def get_generation(prompt, greedy, add_BOS, token_to_gen, min_tokens, temp, top_p, top_k, repetition, port=5555):
-    data = {
-        "sentences": [prompt],
-        "tokens_to_generate": int(token_to_gen),
-        "temperature": temp,
-        "add_BOS": add_BOS,
-        "top_k": top_k,
-        "top_p": top_p,
-        "greedy": greedy,
-        "all_probs": False,
-        "repetition_penalty": repetition,
-        "min_tokens_to_generate": int(min_tokens),
-    }
-    sentences = request_data(data, port=port, path='generate')['sentences']
-    return sentences[0]
-
-
-def get_demo(share, username, password):
-=======
 def create_gen_function(port=5555):
     def get_generation(prompt, greedy, add_BOS, token_to_gen, min_tokens, temp, top_p, top_k, repetition):
         data = {
@@ -68,7 +48,6 @@
 
 def get_demo(share, username, password, server_port=5555, web_port=9889, loop=None):
     asyncio.set_event_loop(loop)
->>>>>>> 278cb5d9
     with gr.Blocks() as demo:
         with gr.Row():
             with gr.Column(scale=2, width=200):
